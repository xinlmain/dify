--- conflicted
+++ resolved
@@ -4,9 +4,6 @@
   OAuth2 = 'oauth2',
 }
 
-<<<<<<< HEAD
-export interface SystemFeatures {
-=======
 export enum LicenseStatus {
   NONE = 'none',
   INACTIVE = 'inactive',
@@ -22,7 +19,6 @@
 }
 
 export type SystemFeatures = {
->>>>>>> 99b0369f
   sso_enforced_for_signin: boolean
   sso_enforced_for_signin_protocol: SSOProtocol | ''
   sso_enforced_for_web: boolean
