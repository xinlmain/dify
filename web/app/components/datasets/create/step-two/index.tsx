'use client'
import type { FC, PropsWithChildren } from 'react'
import React, { useCallback, useEffect, useRef, useState } from 'react'
import { useTranslation } from 'react-i18next'
import { useContext } from 'use-context-selector'
import {
  RiAlertFill,
  RiArrowLeftLine,
  RiSearchEyeLine,
} from '@remixicon/react'
import Link from 'next/link'
import Image from 'next/image'
import { useHover } from 'ahooks'
import SettingCog from '../assets/setting-gear-mod.svg'
import OrangeEffect from '../assets/option-card-effect-orange.svg'
import FamilyMod from '../assets/family-mod.svg'
import Note from '../assets/note-mod.svg'
import FileList from '../assets/file-list-3-fill.svg'
import { indexMethodIcon } from '../icons'
import { PreviewContainer } from '../../preview/container'
import { ChunkContainer, QAPreview } from '../../chunk'
import { PreviewHeader } from '../../preview/header'
import { FormattedText } from '../../formatted-text/formatted'
import { PreviewSlice } from '../../formatted-text/flavours/preview-slice'
import PreviewDocumentPicker from '../../common/document-picker/preview-document-picker'
import s from './index.module.css'
import unescape from './unescape'
import escape from './escape'
import { OptionCard } from './option-card'
import LanguageSelect from './language-select'
import { DelimiterInput, MaxLengthInput, OverlapInput } from './inputs'
import cn from '@/utils/classnames'
import type { CrawlOptions, CrawlResultItem, CreateDocumentReq, CustomFile, DocumentItem, FullDocumentDetail, ParentMode, PreProcessingRule, ProcessRule, Rules, createDocumentResponse } from '@/models/datasets'

import Button from '@/app/components/base/button'
import FloatRightContainer from '@/app/components/base/float-right-container'
import RetrievalMethodConfig from '@/app/components/datasets/common/retrieval-method-config'
import EconomicalRetrievalMethodConfig from '@/app/components/datasets/common/economical-retrieval-method-config'
import type { RetrievalConfig } from '@/types/app'
import { ensureRerankModelSelected, isReRankModelSelected } from '@/app/components/datasets/common/check-rerank-model'
import Toast from '@/app/components/base/toast'
import type { NotionPage } from '@/models/common'
import { DataSourceProvider } from '@/models/common'
import { ChunkingMode, DataSourceType, RerankingModeEnum } from '@/models/datasets'
import { useDatasetDetailContext } from '@/context/dataset-detail'
import I18n from '@/context/i18n'
import { RETRIEVE_METHOD } from '@/types/app'
import useBreakpoints, { MediaType } from '@/hooks/use-breakpoints'
import { useDefaultModel, useModelList, useModelListAndDefaultModelAndCurrentProviderAndModel } from '@/app/components/header/account-setting/model-provider-page/hooks'
import { LanguagesSupported } from '@/i18n/language'
import ModelSelector from '@/app/components/header/account-setting/model-provider-page/model-selector'
import type { DefaultModel } from '@/app/components/header/account-setting/model-provider-page/declarations'
import { ModelTypeEnum } from '@/app/components/header/account-setting/model-provider-page/declarations'
import Checkbox from '@/app/components/base/checkbox'
import RadioCard from '@/app/components/base/radio-card'
import { IS_CE_EDITION } from '@/config'
import Divider from '@/app/components/base/divider'
import { getNotionInfo, getWebsiteInfo, useCreateDocument, useCreateFirstDocument, useFetchDefaultProcessRule, useFetchFileIndexingEstimateForFile, useFetchFileIndexingEstimateForNotion, useFetchFileIndexingEstimateForWeb } from '@/service/knowledge/use-create-dataset'
import Badge from '@/app/components/base/badge'
import { SkeletonContainer, SkeletonPoint, SkeletonRectangle, SkeletonRow } from '@/app/components/base/skeleton'
import Tooltip from '@/app/components/base/tooltip'
import CustomDialog from '@/app/components/base/dialog'
import { PortalToFollowElem, PortalToFollowElemContent, PortalToFollowElemTrigger } from '@/app/components/base/portal-to-follow-elem'
import { AlertTriangle } from '@/app/components/base/icons/src/vender/solid/alertsAndFeedback'

const TextLabel: FC<PropsWithChildren> = (props) => {
  return <label className='text-text-secondary system-sm-semibold'>{props.children}</label>
}

type StepTwoProps = {
  isSetting?: boolean
  documentDetail?: FullDocumentDetail
  isAPIKeySet: boolean
  onSetting: () => void
  datasetId?: string
  indexingType?: IndexingType
  retrievalMethod?: string
  dataSourceType: DataSourceType
  files: CustomFile[]
  notionPages?: NotionPage[]
  websitePages?: CrawlResultItem[]
  crawlOptions?: CrawlOptions
  websiteCrawlProvider?: DataSourceProvider
  websiteCrawlJobId?: string
  onStepChange?: (delta: number) => void
  updateIndexingTypeCache?: (type: string) => void
  updateRetrievalMethodCache?: (method: string) => void
  updateResultCache?: (res: createDocumentResponse) => void
  onSave?: () => void
  onCancel?: () => void
}

export enum SegmentType {
  AUTO = 'automatic',
  CUSTOM = 'custom',
}
export enum IndexingType {
  QUALIFIED = 'high_quality',
  ECONOMICAL = 'economy',
}

const DEFAULT_SEGMENT_IDENTIFIER = '\\n\\n'
const DEFAULT_MAXMIMUM_CHUNK_LENGTH = 500
const DEFAULT_OVERLAP = 50

type ParentChildConfig = {
  chunkForContext: ParentMode
  parent: {
    delimiter: string
    maxLength: number
  }
  child: {
    delimiter: string
    maxLength: number
  }
}

const defaultParentChildConfig: ParentChildConfig = {
  chunkForContext: 'paragraph',
  parent: {
    delimiter: '\\n\\n',
    maxLength: 500,
  },
  child: {
    delimiter: '\\n',
    maxLength: 200,
  },
}

const StepTwo = ({
  isSetting,
  documentDetail,
  isAPIKeySet,
  onSetting,
  datasetId,
  indexingType,
  dataSourceType: inCreatePageDataSourceType,
  files,
  notionPages = [],
  websitePages = [],
  crawlOptions,
  websiteCrawlProvider = DataSourceProvider.fireCrawl,
  websiteCrawlJobId = '',
  onStepChange,
  updateIndexingTypeCache,
  updateResultCache,
  onSave,
  onCancel,
  updateRetrievalMethodCache,
}: StepTwoProps) => {
  const { t } = useTranslation()
  const { locale } = useContext(I18n)
  const media = useBreakpoints()
  const isMobile = media === MediaType.mobile

  const { dataset: currentDataset, mutateDatasetRes } = useDatasetDetailContext()

  const isInUpload = Boolean(currentDataset)
  const isUploadInEmptyDataset = isInUpload && !currentDataset?.doc_form
  const isNotUploadInEmptyDataset = !isUploadInEmptyDataset
  const isInInit = !isInUpload && !isSetting

  const isInCreatePage = !datasetId || (datasetId && !currentDataset?.data_source_type)
  const dataSourceType = isInCreatePage ? inCreatePageDataSourceType : currentDataset?.data_source_type
  const [segmentationType, setSegmentationType] = useState<SegmentType>(SegmentType.CUSTOM)
  const [segmentIdentifier, doSetSegmentIdentifier] = useState(DEFAULT_SEGMENT_IDENTIFIER)
  const setSegmentIdentifier = useCallback((value: string, canEmpty?: boolean) => {
    doSetSegmentIdentifier(value ? escape(value) : (canEmpty ? '' : DEFAULT_SEGMENT_IDENTIFIER))
  }, [])
  const [maxChunkLength, setMaxChunkLength] = useState(DEFAULT_MAXMIMUM_CHUNK_LENGTH) // default chunk length
  const [limitMaxChunkLength, setLimitMaxChunkLength] = useState(4000)
  const [overlap, setOverlap] = useState(DEFAULT_OVERLAP)
  const [rules, setRules] = useState<PreProcessingRule[]>([])
  const [defaultConfig, setDefaultConfig] = useState<Rules>()
  const hasSetIndexType = !!indexingType
  const [indexType, setIndexType] = useState<IndexingType>(
    (indexingType
      || isAPIKeySet)
      ? IndexingType.QUALIFIED
      : IndexingType.ECONOMICAL,
  )

  const [previewFile, setPreviewFile] = useState<DocumentItem>(
    (datasetId && documentDetail)
      ? documentDetail.file
      : files[0],
  )
  const [previewNotionPage, setPreviewNotionPage] = useState<NotionPage>(
    (datasetId && documentDetail)
      ? documentDetail.notion_page
      : notionPages[0],
  )

  const [previewWebsitePage, setPreviewWebsitePage] = useState<CrawlResultItem>(
    (datasetId && documentDetail)
      ? documentDetail.website_page
      : websitePages[0],
  )

  // QA Related
  const [isLanguageSelectDisabled, _setIsLanguageSelectDisabled] = useState(false)
  const [isQAConfirmDialogOpen, setIsQAConfirmDialogOpen] = useState(false)
  const [docForm, setDocForm] = useState<ChunkingMode>(
    (datasetId && documentDetail) ? documentDetail.doc_form as ChunkingMode : ChunkingMode.text,
  )
  const handleChangeDocform = (value: ChunkingMode) => {
    if (value === ChunkingMode.qa && indexType === IndexingType.ECONOMICAL) {
      setIsQAConfirmDialogOpen(true)
      return
    }
    if (value === ChunkingMode.parentChild && indexType === IndexingType.ECONOMICAL)
      setIndexType(IndexingType.QUALIFIED)
    setDocForm(value)
    // eslint-disable-next-line @typescript-eslint/no-use-before-define
    currentEstimateMutation.reset()
  }

  const [docLanguage, setDocLanguage] = useState<string>(
    (datasetId && documentDetail) ? documentDetail.doc_language : (locale !== LanguagesSupported[1] ? 'English' : 'Chinese'),
  )

  const [parentChildConfig, setParentChildConfig] = useState<ParentChildConfig>(defaultParentChildConfig)

  const getIndexing_technique = () => indexingType || indexType
  const currentDocForm = currentDataset?.doc_form || docForm

  const getProcessRule = (): ProcessRule => {
    if (currentDocForm === ChunkingMode.parentChild) {
      return {
        rules: {
          pre_processing_rules: rules,
          segmentation: {
            separator: unescape(
              parentChildConfig.parent.delimiter,
            ),
            max_tokens: parentChildConfig.parent.maxLength,
          },
          parent_mode: parentChildConfig.chunkForContext,
          subchunk_segmentation: {
            separator: unescape(parentChildConfig.child.delimiter),
            max_tokens: parentChildConfig.child.maxLength,
          },
        },
        mode: 'hierarchical',
      } as ProcessRule
    }
    return {
      rules: {
        pre_processing_rules: rules,
        segmentation: {
          separator: unescape(segmentIdentifier),
          max_tokens: maxChunkLength,
          chunk_overlap: overlap,
        },
      }, // api will check this. It will be removed after api refactored.
      mode: segmentationType,
    } as ProcessRule
  }

  const fileIndexingEstimateQuery = useFetchFileIndexingEstimateForFile({
    docForm: currentDocForm,
    docLanguage,
    dataSourceType: DataSourceType.FILE,
    files: previewFile
      ? [files.find(file => file.name === previewFile.name)!]
      : files,
    indexingTechnique: getIndexing_technique() as any,
    processRule: getProcessRule(),
    dataset_id: datasetId!,
  })
  const notionIndexingEstimateQuery = useFetchFileIndexingEstimateForNotion({
    docForm: currentDocForm,
    docLanguage,
    dataSourceType: DataSourceType.NOTION,
    notionPages: [previewNotionPage],
    indexingTechnique: getIndexing_technique() as any,
    processRule: getProcessRule(),
    dataset_id: datasetId || '',
  })

  const websiteIndexingEstimateQuery = useFetchFileIndexingEstimateForWeb({
    docForm: currentDocForm,
    docLanguage,
    dataSourceType: DataSourceType.WEB,
    websitePages: [previewWebsitePage],
    crawlOptions,
    websiteCrawlProvider,
    websiteCrawlJobId,
    indexingTechnique: getIndexing_technique() as any,
    processRule: getProcessRule(),
    dataset_id: datasetId || '',
  })

  const currentEstimateMutation = dataSourceType === DataSourceType.FILE
    ? fileIndexingEstimateQuery
    : dataSourceType === DataSourceType.NOTION
      ? notionIndexingEstimateQuery
      : websiteIndexingEstimateQuery

  const fetchEstimate = useCallback(() => {
    if (dataSourceType === DataSourceType.FILE)
      fileIndexingEstimateQuery.mutate()

    if (dataSourceType === DataSourceType.NOTION)
      notionIndexingEstimateQuery.mutate()

    if (dataSourceType === DataSourceType.WEB)
      websiteIndexingEstimateQuery.mutate()
  }, [dataSourceType, fileIndexingEstimateQuery, notionIndexingEstimateQuery, websiteIndexingEstimateQuery])

  const estimate
    = dataSourceType === DataSourceType.FILE
      ? fileIndexingEstimateQuery.data
      : dataSourceType === DataSourceType.NOTION
        ? notionIndexingEstimateQuery.data
        : websiteIndexingEstimateQuery.data

  const getRuleName = (key: string) => {
    if (key === 'remove_extra_spaces')
      return t('datasetCreation.stepTwo.removeExtraSpaces')

    if (key === 'remove_urls_emails')
      return t('datasetCreation.stepTwo.removeUrlEmails')

    if (key === 'remove_stopwords')
      return t('datasetCreation.stepTwo.removeStopwords')
  }
  const ruleChangeHandle = (id: string) => {
    const newRules = rules.map((rule) => {
      if (rule.id === id) {
        return {
          id: rule.id,
          enabled: !rule.enabled,
        }
      }
      return rule
    })
    setRules(newRules)
  }
  const resetRules = () => {
    if (defaultConfig) {
      setSegmentIdentifier(defaultConfig.segmentation.separator)
      setMaxChunkLength(defaultConfig.segmentation.max_tokens)
      setOverlap(defaultConfig.segmentation.chunk_overlap!)
      setRules(defaultConfig.pre_processing_rules)
    }
    setParentChildConfig(defaultParentChildConfig)
  }

<<<<<<< HEAD
  const fetchFileIndexingEstimate = async (docForm = DocForm.TEXT, language?: string) => {
    // eslint-disable-next-line ts/no-use-before-define
    const res = await didFetchFileIndexingEstimate(getFileIndexingEstimateParams(docForm, language)!)
    if (segmentationType === SegmentType.CUSTOM)
      setCustomFileIndexingEstimate(res)
    else
      setAutomaticFileIndexingEstimate(res)
  }

  const confirmChangeCustomConfig = () => {
    if (segmentationType === SegmentType.CUSTOM && maxChunkLength > limitMaxChunkLength) {
      Toast.notify({ type: 'error', message: t('datasetCreation.stepTwo.maxLengthCheck', { limit: limitMaxChunkLength }) })
=======
  const updatePreview = () => {
    if (segmentationType === SegmentType.CUSTOM && maxChunkLength > 4000) {
      Toast.notify({ type: 'error', message: t('datasetCreation.stepTwo.maxLengthCheck') })
>>>>>>> 8339d2c7
      return
    }
    fetchEstimate()
  }

  const {
    modelList: rerankModelList,
    defaultModel: rerankDefaultModel,
    currentModel: isRerankDefaultModelValid,
  } = useModelListAndDefaultModelAndCurrentProviderAndModel(ModelTypeEnum.rerank)
  const { data: embeddingModelList } = useModelList(ModelTypeEnum.textEmbedding)
  const { data: defaultEmbeddingModel } = useDefaultModel(ModelTypeEnum.textEmbedding)
  const [embeddingModel, setEmbeddingModel] = useState<DefaultModel>(
    currentDataset?.embedding_model
      ? {
        provider: currentDataset.embedding_model_provider,
        model: currentDataset.embedding_model,
      }
      : {
        provider: defaultEmbeddingModel?.provider.provider || '',
        model: defaultEmbeddingModel?.model || '',
      },
  )
  const getCreationParams = () => {
    let params
    if (segmentationType === SegmentType.CUSTOM && overlap > maxChunkLength) {
      Toast.notify({ type: 'error', message: t('datasetCreation.stepTwo.overlapCheck') })
      return
    }
    if (segmentationType === SegmentType.CUSTOM && maxChunkLength > limitMaxChunkLength) {
      Toast.notify({ type: 'error', message: t('datasetCreation.stepTwo.maxLengthCheck', { limit: limitMaxChunkLength }) })
      return
    }
    if (isSetting) {
      params = {
        original_document_id: documentDetail?.id,
        doc_form: currentDocForm,
        doc_language: docLanguage,
        process_rule: getProcessRule(),
        // eslint-disable-next-line ts/no-use-before-define
        retrieval_model: retrievalConfig, // Readonly. If want to changed, just go to settings page.
        embedding_model: embeddingModel.model, // Readonly
        embedding_model_provider: embeddingModel.provider, // Readonly
        indexing_technique: getIndexing_technique(),
      } as CreateDocumentReq
    }
    else { // create
      const indexMethod = getIndexing_technique()
      if (
        !isReRankModelSelected({
          rerankDefaultModel,
          isRerankDefaultModelValid: !!isRerankDefaultModelValid,
          rerankModelList,
          // eslint-disable-next-line ts/no-use-before-define
          retrievalConfig,
          indexMethod: indexMethod as string,
        })
      ) {
        Toast.notify({ type: 'error', message: t('appDebug.datasetConfig.rerankModelRequired') })
        return
      }
      const postRetrievalConfig = ensureRerankModelSelected({
        rerankDefaultModel: rerankDefaultModel!,
<<<<<<< HEAD
        // eslint-disable-next-line ts/no-use-before-define
        retrievalConfig,
=======
        retrievalConfig: {
          // eslint-disable-next-line @typescript-eslint/no-use-before-define
          ...retrievalConfig,
          // eslint-disable-next-line @typescript-eslint/no-use-before-define
          reranking_enable: retrievalConfig.reranking_mode === RerankingModeEnum.RerankingModel,
        },
>>>>>>> 8339d2c7
        indexMethod: indexMethod as string,
      })
      params = {
        data_source: {
          type: dataSourceType,
          info_list: {
            data_source_type: dataSourceType,
          },
        },
        indexing_technique: getIndexing_technique(),
        process_rule: getProcessRule(),
        doc_form: currentDocForm,
        doc_language: docLanguage,

        retrieval_model: postRetrievalConfig,
        embedding_model: embeddingModel.model,
        embedding_model_provider: embeddingModel.provider,
      } as CreateDocumentReq
      if (dataSourceType === DataSourceType.FILE) {
        params.data_source.info_list.file_info_list = {
          file_ids: files.map(file => file.id || '').filter(Boolean),
        }
      }
      if (dataSourceType === DataSourceType.NOTION)
        params.data_source.info_list.notion_info_list = getNotionInfo(notionPages)

      if (dataSourceType === DataSourceType.WEB) {
        params.data_source.info_list.website_info_list = getWebsiteInfo({
          websiteCrawlProvider,
          websiteCrawlJobId,
          websitePages,
        })
      }
    }
    return params
  }

  const fetchDefaultProcessRuleMutation = useFetchDefaultProcessRule({
    onSuccess(data) {
      const separator = data.rules.segmentation.separator
      setSegmentIdentifier(separator)
      setMaxChunkLength(data.rules.segmentation.max_tokens)
      setOverlap(data.rules.segmentation.chunk_overlap!)
      setRules(data.rules.pre_processing_rules)
      setDefaultConfig(data.rules)
      setLimitMaxChunkLength(data.limits.indexing_max_segmentation_tokens_length)
    },
    onError(error) {
      Toast.notify({
        type: 'error',
        message: `${error}`,
      })
    },
  })

  const getRulesFromDetail = () => {
    if (documentDetail) {
      const rules = documentDetail.dataset_process_rule.rules
      const separator = rules.segmentation.separator
      const max = rules.segmentation.max_tokens
      const overlap = rules.segmentation.chunk_overlap
      setSegmentIdentifier(separator)
      setMaxChunkLength(max)
      setOverlap(overlap!)
      setRules(rules.pre_processing_rules)
      setDefaultConfig(rules)
    }
  }

  const getDefaultMode = () => {
    if (documentDetail)
      // @ts-expect-error fix after api refactored
      setSegmentationType(documentDetail.dataset_process_rule.mode)
  }

  const createFirstDocumentMutation = useCreateFirstDocument({
    onError(error) {
      Toast.notify({
        type: 'error',
        message: `${error}`,
      })
    },
  })
  const createDocumentMutation = useCreateDocument(datasetId!, {
    onError(error) {
      Toast.notify({
        type: 'error',
        message: `${error}`,
      })
    },
  })

  const isCreating = createFirstDocumentMutation.isPending || createDocumentMutation.isPending

  const createHandle = async () => {
    const params = getCreationParams()
    if (!params)
      return false

    if (!datasetId) {
      await createFirstDocumentMutation.mutateAsync(
        params,
        {
          onSuccess(data) {
            updateIndexingTypeCache && updateIndexingTypeCache(indexType as string)
            updateResultCache && updateResultCache(data)
            // eslint-disable-next-line @typescript-eslint/no-use-before-define
            updateRetrievalMethodCache && updateRetrievalMethodCache(retrievalConfig.search_method as string)
          },
        },
      )
    }
    else {
      await createDocumentMutation.mutateAsync(params, {
        onSuccess(data) {
          updateIndexingTypeCache && updateIndexingTypeCache(indexType as string)
          updateResultCache && updateResultCache(data)
        },
      })
    }
    if (mutateDatasetRes)
      mutateDatasetRes()
    onStepChange && onStepChange(+1)
    isSetting && onSave && onSave()
  }

  const changeToEconomicalType = () => {
    if (docForm !== ChunkingMode.text)
      return

    if (!hasSetIndexType)
      setIndexType(IndexingType.ECONOMICAL)
  }

  useEffect(() => {
    // fetch rules
    if (!isSetting) {
      fetchDefaultProcessRuleMutation.mutate('/datasets/process-rule')
    }
    else {
      getRulesFromDetail()
      getDefaultMode()
    }
    // eslint-disable-next-line react-hooks/exhaustive-deps
  }, [])

  useEffect(() => {
    // get indexing type by props
    if (indexingType)
      setIndexType(indexingType as IndexingType)

    else
      setIndexType(isAPIKeySet ? IndexingType.QUALIFIED : IndexingType.ECONOMICAL)
  }, [isAPIKeySet, indexingType, datasetId])

  const [retrievalConfig, setRetrievalConfig] = useState(currentDataset?.retrieval_model_dict || {
    search_method: RETRIEVE_METHOD.semantic,
    reranking_enable: false,
    reranking_model: {
      reranking_provider_name: rerankDefaultModel?.provider.provider,
      reranking_model_name: rerankDefaultModel?.model,
    },
    top_k: 3,
    score_threshold_enabled: false,
    score_threshold: 0.5,
  } as RetrievalConfig)

  const economyDomRef = useRef<HTMLDivElement>(null)
  const isHoveringEconomy = useHover(economyDomRef)

  return (
    <div className='flex w-full h-full'>
      <div className={cn('relative h-full w-1/2 py-6 overflow-y-auto', isMobile ? 'px-4' : 'px-12')}>
        <div className={'system-md-semibold mb-1'}>{t('datasetCreation.stepTwo.segmentation')}</div>
        {((isInUpload && [ChunkingMode.text, ChunkingMode.qa].includes(currentDataset!.doc_form))
          || isUploadInEmptyDataset
          || isInInit)
          && <OptionCard
            className='bg-background-section mb-2'
            title={t('datasetCreation.stepTwo.general')}
            icon={<Image width={20} height={20} src={SettingCog} alt={t('datasetCreation.stepTwo.general')} />}
            activeHeaderClassName='bg-dataset-option-card-blue-gradient'
            description={t('datasetCreation.stepTwo.generalTip')}
            isActive={
              [ChunkingMode.text, ChunkingMode.qa].includes(currentDocForm)
            }
            onSwitched={() =>
              handleChangeDocform(ChunkingMode.text)
            }
            actions={
              <>
                <Button variant={'secondary-accent'} onClick={() => updatePreview()}>
                  <RiSearchEyeLine className='h-4 w-4 mr-0.5' />
                  {t('datasetCreation.stepTwo.previewChunk')}
                </Button>
                <Button variant={'ghost'} onClick={resetRules}>
                  {t('datasetCreation.stepTwo.reset')}
                </Button>
              </>
            }
            noHighlight={isInUpload && isNotUploadInEmptyDataset}
          >
            <div className='flex flex-col gap-y-4'>
              <div className='flex gap-3'>
                <DelimiterInput
                  value={segmentIdentifier}
                  onChange={e => setSegmentIdentifier(e.target.value, true)}
                />
                <MaxLengthInput
                  unit='tokens'
                  value={maxChunkLength}
                  onChange={setMaxChunkLength}
                />
                <OverlapInput
                  unit='tokens'
                  value={overlap}
                  min={1}
                  onChange={setOverlap}
                />
              </div>
              <div className='w-full flex flex-col'>
                <div className='flex items-center gap-x-2'>
                  <div className='inline-flex shrink-0'>
                    <TextLabel>{t('datasetCreation.stepTwo.rules')}</TextLabel>
                  </div>
<<<<<<< HEAD
                  <div className={s.formRow}>
                    <div className='w-full'>
                      <div className={s.label}>{t('datasetCreation.stepTwo.maxLength')}</div>
                      <Input
                        type="number"
                        className='h-9'
                        placeholder={t('datasetCreation.stepTwo.maxLength') || ''}
                        value={maxChunkLength}
                        max={limitMaxChunkLength}
                        min={1}
                        onChange={e => setMaxChunkLength(Number.parseInt(e.target.value.replace(/^0+/, ''), 10))}
=======
                  <Divider className='grow' bgStyle='gradient' />
                </div>
                <div className='mt-1'>
                  {rules.map(rule => (
                    <div key={rule.id} className={s.ruleItem} onClick={() => {
                      ruleChangeHandle(rule.id)
                    }}>
                      <Checkbox
                        checked={rule.enabled}
>>>>>>> 8339d2c7
                      />
                      <label className="ml-2 system-sm-regular cursor-pointer text-text-secondary">{getRuleName(rule.id)}</label>
                    </div>
                  ))}
                  {IS_CE_EDITION && <>
                    <Divider type='horizontal' className='my-4 bg-divider-subtle' />
                    <div className='flex items-center py-0.5'>
                      <div className='flex items-center' onClick={() => {
                        if (currentDataset?.doc_form)
                          return
                        if (docForm === ChunkingMode.qa)
                          handleChangeDocform(ChunkingMode.text)
                        else
                          handleChangeDocform(ChunkingMode.qa)
                      }}>
                        <Checkbox
                          checked={currentDocForm === ChunkingMode.qa}
                          disabled={!!currentDataset?.doc_form}
                        />
                        <label className="ml-2 system-sm-regular cursor-pointer text-text-secondary">
                          {t('datasetCreation.stepTwo.useQALanguage')}
                        </label>
                      </div>
<<<<<<< HEAD
                      <Input
                        type="number"
                        className='h-9'
                        placeholder={t('datasetCreation.stepTwo.overlap') || ''}
                        value={overlap}
                        min={1}
                        onChange={e => setOverlap(Number.parseInt(e.target.value.replace(/^0+/, ''), 10))}
=======
                      <LanguageSelect
                        currentLanguage={docLanguage || locale}
                        onSelect={setDocLanguage}
                        disabled={currentDocForm !== ChunkingMode.qa}
>>>>>>> 8339d2c7
                      />
                      <Tooltip popupContent={t('datasetCreation.stepTwo.QATip')} />
                    </div>
                    {currentDocForm === ChunkingMode.qa && (
                      <div
                        style={{
                          background: 'linear-gradient(92deg, rgba(247, 144, 9, 0.1) 0%, rgba(255, 255, 255, 0.00) 100%)',
                        }}
                        className='h-10 mt-2 flex items-center gap-2 rounded-xl backdrop-blur-[5px] border-components-panel-border border shadow-xs px-3 text-xs'
                      >
                        <RiAlertFill className='size-4 text-text-warning-secondary' />
                        <span className='system-xs-medium text-text-primary'>
                          {t('datasetCreation.stepTwo.QATip')}
                        </span>
                      </div>
                    )}
                  </>}
                </div>
              </div>
            </div>
          </OptionCard>}
        {
          (
            (isInUpload && currentDataset!.doc_form === ChunkingMode.parentChild)
            || isUploadInEmptyDataset
            || isInInit
          )
          && <OptionCard
            title={t('datasetCreation.stepTwo.parentChild')}
            icon={<Image width={20} height={20} src={FamilyMod} alt={t('datasetCreation.stepTwo.parentChild')} />}
            effectImg={OrangeEffect.src}
            activeHeaderClassName='bg-dataset-option-card-orange-gradient'
            description={t('datasetCreation.stepTwo.parentChildTip')}
            isActive={currentDocForm === ChunkingMode.parentChild}
            onSwitched={() => handleChangeDocform(ChunkingMode.parentChild)}
            actions={
              <>
                <Button variant={'secondary-accent'} onClick={() => updatePreview()}>
                  <RiSearchEyeLine className='h-4 w-4 mr-0.5' />
                  {t('datasetCreation.stepTwo.previewChunk')}
                </Button>
                <Button variant={'ghost'} onClick={resetRules}>
                  {t('datasetCreation.stepTwo.reset')}
                </Button>
              </>
            }
            noHighlight={isInUpload && isNotUploadInEmptyDataset}
          >
            <div className='flex flex-col gap-4'>
              <div>
                <div className='flex items-center gap-x-2'>
                  <div className='inline-flex shrink-0'>
                    <TextLabel>{t('datasetCreation.stepTwo.parentChunkForContext')}</TextLabel>
                  </div>
                  <Divider className='grow' bgStyle='gradient' />
                </div>
                <RadioCard className='mt-1'
                  icon={<Image src={Note} alt='' />}
                  title={t('datasetCreation.stepTwo.paragraph')}
                  description={t('datasetCreation.stepTwo.paragraphTip')}
                  isChosen={parentChildConfig.chunkForContext === 'paragraph'}
                  onChosen={() => setParentChildConfig(
                    {
                      ...parentChildConfig,
                      chunkForContext: 'paragraph',
                    },
                  )}
                  chosenConfig={
                    <div className='flex gap-3'>
                      <DelimiterInput
                        value={parentChildConfig.parent.delimiter}
                        tooltip={t('datasetCreation.stepTwo.parentChildDelimiterTip')!}
                        onChange={e => setParentChildConfig({
                          ...parentChildConfig,
                          parent: {
                            ...parentChildConfig.parent,
                            delimiter: e.target.value ? escape(e.target.value) : '',
                          },
                        })}
                      />
                      <MaxLengthInput
                        unit='tokens'
                        value={parentChildConfig.parent.maxLength}
                        onChange={value => setParentChildConfig({
                          ...parentChildConfig,
                          parent: {
                            ...parentChildConfig.parent,
                            maxLength: value,
                          },
                        })}
                      />
                    </div>
                  }
                />
                <RadioCard className='mt-2'
                  icon={<Image src={FileList} alt='' />}
                  title={t('datasetCreation.stepTwo.fullDoc')}
                  description={t('datasetCreation.stepTwo.fullDocTip')}
                  onChosen={() => setParentChildConfig(
                    {
                      ...parentChildConfig,
                      chunkForContext: 'full-doc',
                    },
                  )}
                  isChosen={parentChildConfig.chunkForContext === 'full-doc'}
                />
              </div>

              <div>
                <div className='flex items-center gap-x-2'>
                  <div className='inline-flex shrink-0'>
                    <TextLabel>{t('datasetCreation.stepTwo.childChunkForRetrieval')}</TextLabel>
                  </div>
                  <Divider className='grow' bgStyle='gradient' />
                </div>
                <div className='flex gap-3 mt-1'>
                  <DelimiterInput
                    value={parentChildConfig.child.delimiter}
                    tooltip={t('datasetCreation.stepTwo.parentChildChunkDelimiterTip')!}
                    onChange={e => setParentChildConfig({
                      ...parentChildConfig,
                      child: {
                        ...parentChildConfig.child,
                        delimiter: e.target.value ? escape(e.target.value) : '',
                      },
                    })}
                  />
                  <MaxLengthInput
                    unit='tokens'
                    value={parentChildConfig.child.maxLength}
                    onChange={value => setParentChildConfig({
                      ...parentChildConfig,
                      child: {
                        ...parentChildConfig.child,
                        maxLength: value,
                      },
                    })}
                  />
                </div>
              </div>
              <div>
                <div className='flex items-center gap-x-2'>
                  <div className='inline-flex shrink-0'>
                    <TextLabel>{t('datasetCreation.stepTwo.rules')}</TextLabel>
                  </div>
                  <Divider className='grow' bgStyle='gradient' />
                </div>
                <div className='mt-1'>
                  {rules.map(rule => (
                    <div key={rule.id} className={s.ruleItem} onClick={() => {
                      ruleChangeHandle(rule.id)
                    }}>
                      <Checkbox
                        checked={rule.enabled}
                      />
                      <label className="ml-2 system-sm-regular cursor-pointer text-text-secondary">{getRuleName(rule.id)}</label>
                    </div>
                  ))}
                </div>
              </div>
            </div>
          </OptionCard>}
        <Divider className='my-5' />
        <div className={'system-md-semibold mb-1'}>{t('datasetCreation.stepTwo.indexMode')}</div>
        <div className='flex items-center gap-2'>
          {(!hasSetIndexType || (hasSetIndexType && indexingType === IndexingType.QUALIFIED)) && (
            <OptionCard className='flex-1'
              title={<div className='flex items-center'>
                {t('datasetCreation.stepTwo.qualified')}
                <Badge className={cn('ml-1 h-[18px]', (!hasSetIndexType && indexType === IndexingType.QUALIFIED) ? 'border-text-accent-secondary text-text-accent-secondary' : '')} uppercase>
                  {t('datasetCreation.stepTwo.recommend')}
                </Badge>
                <span className='ml-auto'>
                  {!hasSetIndexType && <span className={cn(s.radio)} />}
                </span>
              </div>}
              description={t('datasetCreation.stepTwo.qualifiedTip')}
              icon={<Image src={indexMethodIcon.high_quality} alt='' />}
              isActive={!hasSetIndexType && indexType === IndexingType.QUALIFIED}
              disabled={!isAPIKeySet || hasSetIndexType}
              onSwitched={() => {
                if (isAPIKeySet)
                  setIndexType(IndexingType.QUALIFIED)
              }}
            />
          )}

          {(!hasSetIndexType || (hasSetIndexType && indexingType === IndexingType.ECONOMICAL)) && (
            <>
              <CustomDialog show={isQAConfirmDialogOpen} onClose={() => setIsQAConfirmDialogOpen(false)} className='w-[432px]'>
                <header className='pt-6 mb-4'>
                  <h2 className='text-lg font-semibold'>
                    {t('datasetCreation.stepTwo.qaSwitchHighQualityTipTitle')}
                  </h2>
                  <p className='font-normal text-sm mt-2'>
                    {t('datasetCreation.stepTwo.qaSwitchHighQualityTipContent')}
                  </p>
                </header>
                <div className='flex gap-2 pb-6'>
                  <Button className='ml-auto' onClick={() => {
                    setIsQAConfirmDialogOpen(false)
                  }}>
                    {t('datasetCreation.stepTwo.cancel')}
                  </Button>
                  <Button variant={'primary'} onClick={() => {
                    setIsQAConfirmDialogOpen(false)
                    setIndexType(IndexingType.QUALIFIED)
                    setDocForm(ChunkingMode.qa)
                  }}>
                    {t('datasetCreation.stepTwo.switch')}
                  </Button>
                </div>
              </CustomDialog>
              <PortalToFollowElem
                open={
                  isHoveringEconomy && docForm !== ChunkingMode.text
                }
                placement={'top'}
              >
                <PortalToFollowElemTrigger asChild>
                  <OptionCard className='flex-1'
                    title={t('datasetCreation.stepTwo.economical')}
                    description={t('datasetCreation.stepTwo.economicalTip')}
                    icon={<Image src={indexMethodIcon.economical} alt='' />}
                    isActive={!hasSetIndexType && indexType === IndexingType.ECONOMICAL}
                    disabled={!isAPIKeySet || hasSetIndexType || docForm !== ChunkingMode.text}
                    ref={economyDomRef}
                    onSwitched={() => {
                      if (isAPIKeySet && docForm === ChunkingMode.text)
                        setIndexType(IndexingType.ECONOMICAL)
                    }}
                  />
                </PortalToFollowElemTrigger>
                <PortalToFollowElemContent>
                  <div className='p-3 bg-components-tooltip-bg border-components-panel-border text-xs font-medium text-text-secondary rounded-lg shadow-lg'>
                    {
                      docForm === ChunkingMode.qa
                        ? t('datasetCreation.stepTwo.notAvailableForQA')
                        : t('datasetCreation.stepTwo.notAvailableForParentChild')
                    }
                  </div>
                </PortalToFollowElemContent>
              </PortalToFollowElem>
            </>)}
        </div>
        {!hasSetIndexType && indexType === IndexingType.QUALIFIED && (
          <div className='mt-2 h-10 p-2 flex items-center gap-x-0.5 rounded-xl border-[0.5px] border-components-panel-border overflow-hidden bg-components-panel-bg-blur backdrop-blur-[5px] shadow-xs'>
            <div className='absolute top-0 left-0 right-0 bottom-0 bg-[linear-gradient(92deg,rgba(247,144,9,0.25)_0%,rgba(255,255,255,0.00)_100%)] opacity-40'></div>
            <div className='p-1'>
              <AlertTriangle className='size-4 text-text-warning-secondary' />
            </div>
            <span className='system-xs-medium'>{t('datasetCreation.stepTwo.highQualityTip')}</span>
          </div>
        )}
        {hasSetIndexType && indexType === IndexingType.ECONOMICAL && (
          <div className='mt-2 system-xs-medium'>
            {t('datasetCreation.stepTwo.indexSettingTip')}
            <Link className='text-text-accent' href={`/datasets/${datasetId}/settings`}>{t('datasetCreation.stepTwo.datasetSettingLink')}</Link>
          </div>
        )}
        {/* Embedding model */}
        {indexType === IndexingType.QUALIFIED && (
          <div className='mt-5'>
            <div className={cn('system-md-semibold mb-1', datasetId && 'flex justify-between items-center')}>{t('datasetSettings.form.embeddingModel')}</div>
            <ModelSelector
              readonly={!!datasetId}
              defaultModel={embeddingModel}
              modelList={embeddingModelList}
              onSelect={(model: DefaultModel) => {
                setEmbeddingModel(model)
              }}
            />
            {!!datasetId && (
              <div className='mt-2 system-xs-medium'>
                {t('datasetCreation.stepTwo.indexSettingTip')}
                <Link className='text-text-accent' href={`/datasets/${datasetId}/settings`}>{t('datasetCreation.stepTwo.datasetSettingLink')}</Link>
              </div>
            )}
          </div>
        )}
        <Divider className='my-5' />
        {/* Retrieval Method Config */}
        <div>
          {!datasetId
            ? (
              <div className={'mb-1'}>
                <div className='system-md-semibold mb-0.5'>{t('datasetSettings.form.retrievalSetting.title')}</div>
                <div className='body-xs-regular text-text-tertiary'>
                  <a target='_blank' rel='noopener noreferrer' href='https://docs.dify.ai/guides/knowledge-base/create-knowledge-and-upload-documents#id-4-retrieval-settings' className='text-text-accent'>{t('datasetSettings.form.retrievalSetting.learnMore')}</a>
                  {t('datasetSettings.form.retrievalSetting.longDescription')}
                </div>
              </div>
            )
            : (
              <div className={cn('system-md-semibold mb-0.5', 'flex justify-between items-center')}>
                <div>{t('datasetSettings.form.retrievalSetting.title')}</div>
              </div>
            )}

          <div className=''>
            {
              getIndexing_technique() === IndexingType.QUALIFIED
                ? (
                  <RetrievalMethodConfig
                    value={retrievalConfig}
                    onChange={setRetrievalConfig}
                  />
                )
                : (
                  <EconomicalRetrievalMethodConfig
                    value={retrievalConfig}
                    onChange={setRetrievalConfig}
                  />
                )
            }
          </div>
        </div>

        {!isSetting
          ? (
            <div className='flex items-center mt-8 py-2'>
              <Button onClick={() => onStepChange && onStepChange(-1)}>
                <RiArrowLeftLine className='w-4 h-4 mr-1' />
                {t('datasetCreation.stepTwo.previousStep')}
              </Button>
              <Button className='ml-auto' loading={isCreating} variant='primary' onClick={createHandle}>{t('datasetCreation.stepTwo.nextStep')}</Button>
            </div>
          )
          : (
            <div className='flex items-center mt-8 py-2'>
              <Button loading={isCreating} variant='primary' onClick={createHandle}>{t('datasetCreation.stepTwo.save')}</Button>
              <Button className='ml-2' onClick={onCancel}>{t('datasetCreation.stepTwo.cancel')}</Button>
            </div>
          )}
      </div>
      <FloatRightContainer isMobile={isMobile} isOpen={true} onClose={() => { }} footer={null}>
        <PreviewContainer
          header={<PreviewHeader
            title={t('datasetCreation.stepTwo.preview')}
          >
            <div className='flex items-center gap-1'>
              {dataSourceType === DataSourceType.FILE
                && <PreviewDocumentPicker
                  files={files as Array<Required<CustomFile>>}
                  onChange={(selected) => {
                    currentEstimateMutation.reset()
                    setPreviewFile(selected)
                    currentEstimateMutation.mutate()
                  }}
                  // when it is from setting, it just has one file
                  value={isSetting ? (files[0]! as Required<CustomFile>) : previewFile}
                />
              }
              {dataSourceType === DataSourceType.NOTION
                && <PreviewDocumentPicker
                  files={
                    notionPages.map(page => ({
                      id: page.page_id,
                      name: page.page_name,
                      extension: 'md',
                    }))
                  }
                  onChange={(selected) => {
                    currentEstimateMutation.reset()
                    const selectedPage = notionPages.find(page => page.page_id === selected.id)
                    setPreviewNotionPage(selectedPage!)
                    currentEstimateMutation.mutate()
                  }}
                  value={{
                    id: previewNotionPage?.page_id || '',
                    name: previewNotionPage?.page_name || '',
                    extension: 'md',
                  }}
                />
              }
              {dataSourceType === DataSourceType.WEB
                && <PreviewDocumentPicker
                  files={
                    websitePages.map(page => ({
                      id: page.source_url,
                      name: page.title,
                      extension: 'md',
                    }))
                  }
                  onChange={(selected) => {
                    currentEstimateMutation.reset()
                    const selectedPage = websitePages.find(page => page.source_url === selected.id)
                    setPreviewWebsitePage(selectedPage!)
                    currentEstimateMutation.mutate()
                  }}
                  value={
                    {
                      id: previewWebsitePage?.source_url || '',
                      name: previewWebsitePage?.title || '',
                      extension: 'md',
                    }
                  }
                />
              }
              {
                currentDocForm !== ChunkingMode.qa
                  && <Badge text={t(
                    'datasetCreation.stepTwo.previewChunkCount', {
                      count: estimate?.total_segments || 0,
                    }) as string}
                  />
              }
            </div>
          </PreviewHeader>}
          className={cn('flex shrink-0 w-1/2 p-4 pr-0 relative h-full', isMobile && 'w-full max-w-[524px]')}
          mainClassName='space-y-6'
        >
          {currentDocForm === ChunkingMode.qa && estimate?.qa_preview && (
            estimate?.qa_preview.map((item, index) => (
              <ChunkContainer
                key={item.question}
                label={`Chunk-${index + 1}`}
                characterCount={item.question.length + item.answer.length}
              >
                <QAPreview qa={item} />
              </ChunkContainer>
            ))
          )}
          {currentDocForm === ChunkingMode.text && estimate?.preview && (
            estimate?.preview.map((item, index) => (
              <ChunkContainer
                key={item.content}
                label={`Chunk-${index + 1}`}
                characterCount={item.content.length}
              >
                {item.content}
              </ChunkContainer>
            ))
          )}
          {currentDocForm === ChunkingMode.parentChild && currentEstimateMutation.data?.preview && (
            estimate?.preview?.map((item, index) => {
              const indexForLabel = index + 1
              return (
                <ChunkContainer
                  key={item.content}
                  label={`Chunk-${indexForLabel}`}
                  characterCount={item.content.length}
                >
                  <FormattedText>
                    {item.child_chunks.map((child, index) => {
                      const indexForLabel = index + 1
                      return (
                        <PreviewSlice
                          key={child}
                          label={`C-${indexForLabel}`}
                          text={child}
                          tooltip={`Child-chunk-${indexForLabel} · ${child.length} Characters`}
                          labelInnerClassName='text-[10px] font-semibold align-bottom leading-7'
                          dividerClassName='leading-7'
                        />
                      )
                    })}
                  </FormattedText>
                </ChunkContainer>
              )
            })
          )}
          {currentEstimateMutation.isIdle && (
            <div className='h-full w-full flex items-center justify-center'>
              <div className='flex flex-col items-center justify-center gap-3'>
                <RiSearchEyeLine className='size-10 text-text-empty-state-icon' />
                <p className='text-sm text-text-tertiary'>
                  {t('datasetCreation.stepTwo.previewChunkTip')}
                </p>
              </div>
            </div>
          )}
          {currentEstimateMutation.isPending && (
            <div className='space-y-6'>
              {Array.from({ length: 10 }, (_, i) => (
                <SkeletonContainer key={i}>
                  <SkeletonRow>
                    <SkeletonRectangle className="w-20" />
                    <SkeletonPoint />
                    <SkeletonRectangle className="w-24" />
                  </SkeletonRow>
                  <SkeletonRectangle className="w-full" />
                  <SkeletonRectangle className="w-full" />
                  <SkeletonRectangle className="w-[422px]" />
                </SkeletonContainer>
              ))}
            </div>
          )}
        </PreviewContainer>
      </FloatRightContainer>
    </div>
  )
}

export default StepTwo<|MERGE_RESOLUTION|>--- conflicted
+++ resolved
@@ -347,24 +347,9 @@
     setParentChildConfig(defaultParentChildConfig)
   }
 
-<<<<<<< HEAD
-  const fetchFileIndexingEstimate = async (docForm = DocForm.TEXT, language?: string) => {
-    // eslint-disable-next-line ts/no-use-before-define
-    const res = await didFetchFileIndexingEstimate(getFileIndexingEstimateParams(docForm, language)!)
-    if (segmentationType === SegmentType.CUSTOM)
-      setCustomFileIndexingEstimate(res)
-    else
-      setAutomaticFileIndexingEstimate(res)
-  }
-
-  const confirmChangeCustomConfig = () => {
-    if (segmentationType === SegmentType.CUSTOM && maxChunkLength > limitMaxChunkLength) {
-      Toast.notify({ type: 'error', message: t('datasetCreation.stepTwo.maxLengthCheck', { limit: limitMaxChunkLength }) })
-=======
   const updatePreview = () => {
     if (segmentationType === SegmentType.CUSTOM && maxChunkLength > 4000) {
       Toast.notify({ type: 'error', message: t('datasetCreation.stepTwo.maxLengthCheck') })
->>>>>>> 8339d2c7
       return
     }
     fetchEstimate()
@@ -428,17 +413,12 @@
       }
       const postRetrievalConfig = ensureRerankModelSelected({
         rerankDefaultModel: rerankDefaultModel!,
-<<<<<<< HEAD
-        // eslint-disable-next-line ts/no-use-before-define
-        retrievalConfig,
-=======
         retrievalConfig: {
           // eslint-disable-next-line @typescript-eslint/no-use-before-define
           ...retrievalConfig,
           // eslint-disable-next-line @typescript-eslint/no-use-before-define
           reranking_enable: retrievalConfig.reranking_mode === RerankingModeEnum.RerankingModel,
         },
->>>>>>> 8339d2c7
         indexMethod: indexMethod as string,
       })
       params = {
@@ -664,19 +644,6 @@
                   <div className='inline-flex shrink-0'>
                     <TextLabel>{t('datasetCreation.stepTwo.rules')}</TextLabel>
                   </div>
-<<<<<<< HEAD
-                  <div className={s.formRow}>
-                    <div className='w-full'>
-                      <div className={s.label}>{t('datasetCreation.stepTwo.maxLength')}</div>
-                      <Input
-                        type="number"
-                        className='h-9'
-                        placeholder={t('datasetCreation.stepTwo.maxLength') || ''}
-                        value={maxChunkLength}
-                        max={limitMaxChunkLength}
-                        min={1}
-                        onChange={e => setMaxChunkLength(Number.parseInt(e.target.value.replace(/^0+/, ''), 10))}
-=======
                   <Divider className='grow' bgStyle='gradient' />
                 </div>
                 <div className='mt-1'>
@@ -686,7 +653,6 @@
                     }}>
                       <Checkbox
                         checked={rule.enabled}
->>>>>>> 8339d2c7
                       />
                       <label className="ml-2 system-sm-regular cursor-pointer text-text-secondary">{getRuleName(rule.id)}</label>
                     </div>
@@ -710,20 +676,10 @@
                           {t('datasetCreation.stepTwo.useQALanguage')}
                         </label>
                       </div>
-<<<<<<< HEAD
-                      <Input
-                        type="number"
-                        className='h-9'
-                        placeholder={t('datasetCreation.stepTwo.overlap') || ''}
-                        value={overlap}
-                        min={1}
-                        onChange={e => setOverlap(Number.parseInt(e.target.value.replace(/^0+/, ''), 10))}
-=======
                       <LanguageSelect
                         currentLanguage={docLanguage || locale}
                         onSelect={setDocLanguage}
                         disabled={currentDocForm !== ChunkingMode.qa}
->>>>>>> 8339d2c7
                       />
                       <Tooltip popupContent={t('datasetCreation.stepTwo.QATip')} />
                     </div>
