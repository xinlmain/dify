--- conflicted
+++ resolved
@@ -15,7 +15,7 @@
 
 const UNIQUE_ID_PREFIX = 'key-value-'
 
-type Props = {
+interface Props {
   readonly: boolean
   nodeId: string
   payload: Body
@@ -77,12 +77,6 @@
         ]
         : [],
     })
-<<<<<<< HEAD
-    // eslint-disable-next-line ts/no-use-before-define
-    setBody([])
-    // eslint-disable-next-line react-hooks/exhaustive-deps
-=======
->>>>>>> aa111416
   }, [onChange])
 
   const handleAddBody = useCallback(() => {
