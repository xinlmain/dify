import {
  forwardRef,
  memo,
  useCallback,
  useImperativeHandle,
  useMemo,
} from 'react'
import {
  useConfigFromDebugContext,
  useFormattingChangedSubscription,
} from '../hooks'
import Chat from '@/app/components/base/chat/chat'
import { useChat } from '@/app/components/base/chat/chat/hooks'
import { useDebugConfigurationContext } from '@/context/debug-configuration'
<<<<<<< HEAD
import type { ChatConfig, OnSend } from '@/app/components/base/chat/types'
=======
import type { ChatItem, OnSend } from '@/app/components/base/chat/types'
>>>>>>> 7c485f8b
import { useProviderContext } from '@/context/provider-context'
import {
  fetchConversationMessages,
  fetchSuggestedQuestions,
  stopChatMessageResponding,
} from '@/service/debug'
import Avatar from '@/app/components/base/avatar'
import { useAppContext } from '@/context/app-context'
import { ModelFeatureEnum } from '@/app/components/header/account-setting/model-provider-page/declarations'
<<<<<<< HEAD
import { useStore as useAppStore } from '@/app/components/app/store'
import { useFeatures } from '@/app/components/base/features/hooks'
=======
import { getLastAnswer } from '@/app/components/base/chat/utils'
>>>>>>> 7c485f8b

type DebugWithSingleModelProps = {
  checkCanSend?: () => boolean
}
export type DebugWithSingleModelRefType = {
  handleRestart: () => void
}
const DebugWithSingleModel = forwardRef<DebugWithSingleModelRefType, DebugWithSingleModelProps>(({
  checkCanSend,
}, ref) => {
  const { userProfile } = useAppContext()
  const {
    modelConfig,
    appId,
    inputs,
    collectionList,
    completionParams,
    // isShowVisionConfig,
  } = useDebugConfigurationContext()
  const { textGenerationModelList } = useProviderContext()
  const features = useFeatures(s => s.features)
  const configTemplate = useConfigFromDebugContext()
  const config = useMemo(() => {
    return {
      ...configTemplate,
      more_like_this: features.moreLikeThis,
      opening_statement: features.opening?.enabled ? (features.opening?.opening_statement || '') : '',
      suggested_questions: features.opening?.enabled ? (features.opening?.suggested_questions || []) : [],
      sensitive_word_avoidance: features.moderation,
      speech_to_text: features.speech2text,
      text_to_speech: features.text2speech,
      file_upload: features.file,
      suggested_questions_after_answer: features.suggested,
      retriever_resource: features.citation,
      annotation_reply: features.annotationReply,
    } as ChatConfig
  }, [configTemplate, features])
  const {
    chatList,
    chatListRef,
    isResponding,
    handleSend,
    suggestedQuestions,
    handleStop,
    handleUpdateChatList,
    handleRestart,
    handleAnnotationAdded,
    handleAnnotationEdited,
    handleAnnotationRemoved,
  } = useChat(
    config,
    {
      inputs,
      promptVariables: modelConfig.configs.prompt_variables,
    },
    [],
    taskId => stopChatMessageResponding(appId, taskId),
  )
  useFormattingChangedSubscription(chatList)

  const doSend: OnSend = useCallback((message, files, last_answer) => {
    if (checkCanSend && !checkCanSend())
      return
    const currentProvider = textGenerationModelList.find(item => item.provider === modelConfig.provider)
    const currentModel = currentProvider?.models.find(model => model.model === modelConfig.model_id)
    const supportVision = currentModel?.features?.includes(ModelFeatureEnum.vision)

    const configData = {
      ...config,
      model: {
        provider: modelConfig.provider,
        name: modelConfig.model_id,
        mode: modelConfig.mode,
        completion_params: completionParams,
      },
    }

    const data: any = {
      query: message,
      inputs,
      model_config: configData,
      parent_message_id: last_answer?.id || getLastAnswer(chatListRef.current)?.id || null,
    }

    if ((config.file_upload as any)?.enabled && files?.length && supportVision)
      data.files = files

    handleSend(
      `apps/${appId}/chat-messages`,
      data,
      {
        onGetConversationMessages: (conversationId, getAbortController) => fetchConversationMessages(appId, conversationId, getAbortController),
        onGetSuggestedQuestions: (responseItemId, getAbortController) => fetchSuggestedQuestions(appId, responseItemId, getAbortController),
      },
    )
<<<<<<< HEAD
  }, [appId, checkCanSend, completionParams, config, handleSend, inputs, modelConfig, textGenerationModelList])
=======
  }, [chatListRef, appId, checkCanSend, completionParams, config, handleSend, inputs, modelConfig, textGenerationModelList, visionConfig.enabled])

  const doRegenerate = useCallback((chatItem: ChatItem) => {
    const index = chatList.findIndex(item => item.id === chatItem.id)
    if (index === -1)
      return

    const prevMessages = chatList.slice(0, index)
    const question = prevMessages.pop()
    const lastAnswer = getLastAnswer(prevMessages)

    if (!question)
      return

    handleUpdateChatList(prevMessages)
    doSend(question.content, question.message_files, lastAnswer)
  }, [chatList, handleUpdateChatList, doSend])
>>>>>>> 7c485f8b

  const allToolIcons = useMemo(() => {
    const icons: Record<string, any> = {}
    modelConfig.agentConfig.tools?.forEach((item: any) => {
      icons[item.tool_name] = collectionList.find((collection: any) => collection.id === item.provider_id)?.icon
    })
    return icons
  }, [collectionList, modelConfig.agentConfig.tools])

  useImperativeHandle(ref, () => {
    return {
      handleRestart,
    }
  }, [handleRestart])

  const setShowAppConfigureFeaturesModal = useAppStore(s => s.setShowAppConfigureFeaturesModal)

  return (
    <Chat
      config={config}
      chatList={chatList}
      isResponding={isResponding}
      chatContainerClassName='px-3 pt-6'
      chatFooterClassName='px-3 pt-10 pb-0'
      showFeatureBar
      showFileUpload={false}
      onFeatureBarClick={setShowAppConfigureFeaturesModal}
      suggestedQuestions={suggestedQuestions}
      onSend={doSend}
      onRegenerate={doRegenerate}
      onStopResponding={handleStop}
      showPromptLog
      questionIcon={<Avatar name={userProfile.name} size={40} />}
      allToolIcons={allToolIcons}
      onAnnotationEdited={handleAnnotationEdited}
      onAnnotationAdded={handleAnnotationAdded}
      onAnnotationRemoved={handleAnnotationRemoved}
      noSpacing
    />
  )
})

DebugWithSingleModel.displayName = 'DebugWithSingleModel'

export default memo(DebugWithSingleModel)<|MERGE_RESOLUTION|>--- conflicted
+++ resolved
@@ -12,11 +12,7 @@
 import Chat from '@/app/components/base/chat/chat'
 import { useChat } from '@/app/components/base/chat/chat/hooks'
 import { useDebugConfigurationContext } from '@/context/debug-configuration'
-<<<<<<< HEAD
-import type { ChatConfig, OnSend } from '@/app/components/base/chat/types'
-=======
-import type { ChatItem, OnSend } from '@/app/components/base/chat/types'
->>>>>>> 7c485f8b
+import type { ChatConfig, ChatItem, OnSend } from '@/app/components/base/chat/types'
 import { useProviderContext } from '@/context/provider-context'
 import {
   fetchConversationMessages,
@@ -26,12 +22,9 @@
 import Avatar from '@/app/components/base/avatar'
 import { useAppContext } from '@/context/app-context'
 import { ModelFeatureEnum } from '@/app/components/header/account-setting/model-provider-page/declarations'
-<<<<<<< HEAD
 import { useStore as useAppStore } from '@/app/components/app/store'
 import { useFeatures } from '@/app/components/base/features/hooks'
-=======
 import { getLastAnswer } from '@/app/components/base/chat/utils'
->>>>>>> 7c485f8b
 
 type DebugWithSingleModelProps = {
   checkCanSend?: () => boolean
@@ -127,10 +120,7 @@
         onGetSuggestedQuestions: (responseItemId, getAbortController) => fetchSuggestedQuestions(appId, responseItemId, getAbortController),
       },
     )
-<<<<<<< HEAD
-  }, [appId, checkCanSend, completionParams, config, handleSend, inputs, modelConfig, textGenerationModelList])
-=======
-  }, [chatListRef, appId, checkCanSend, completionParams, config, handleSend, inputs, modelConfig, textGenerationModelList, visionConfig.enabled])
+  }, [chatListRef, appId, checkCanSend, completionParams, config, handleSend, inputs, modelConfig, textGenerationModelList])
 
   const doRegenerate = useCallback((chatItem: ChatItem) => {
     const index = chatList.findIndex(item => item.id === chatItem.id)
@@ -147,7 +137,6 @@
     handleUpdateChatList(prevMessages)
     doSend(question.content, question.message_files, lastAnswer)
   }, [chatList, handleUpdateChatList, doSend])
->>>>>>> 7c485f8b
 
   const allToolIcons = useMemo(() => {
     const icons: Record<string, any> = {}
