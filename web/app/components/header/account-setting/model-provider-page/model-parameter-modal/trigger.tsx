--- conflicted
+++ resolved
@@ -46,11 +46,7 @@
       className={cn(
         'relative flex items-center px-2 h-8 rounded-lg  cursor-pointer',
         !isInWorkflow && 'border ring-inset hover:ring-[0.5px]',
-<<<<<<< HEAD
-        !isInWorkflow && (disabled ? 'border-text-warning ring-text-warning bg-state-warning-hover' : 'border-text-accent ring-text-accent bg-state-accent-hover'),
-=======
         !isInWorkflow && (disabled ? 'border-text-warning ring-text-warning bg-state-warning-hover' : 'border-util-colors-indigo-indigo-600 ring-util-colors-indigo-indigo-600 bg-state-accent-hover'),
->>>>>>> 12306f66
         isInWorkflow && 'pr-[30px] bg-workflow-block-parma-bg border border-workflow-block-parma-bg  hover:border-gray-200',
       )}
     >
