'use client'
import { useTranslation } from 'react-i18next'
import { useEffect, useRef, useState } from 'react'
import {
  RiBrain2Fill,
  RiBrain2Line,
  RiCloseLine,
  RiColorFilterFill,
  RiColorFilterLine,
  RiDatabase2Fill,
  RiDatabase2Line,
  RiGroup2Fill,
  RiGroup2Line,
  RiMoneyDollarCircleFill,
  RiMoneyDollarCircleLine,
  RiPuzzle2Fill,
  RiPuzzle2Line,
  RiTranslate2,
} from '@remixicon/react'
import Button from '../../base/button'
import MembersPage from './members-page'
import LanguagePage from './language-page'
import ApiBasedExtensionPage from './api-based-extension-page'
import DataSourcePage from './data-source-page'
import ModelProviderPage from './model-provider-page'
import cn from '@/utils/classnames'
import BillingPage from '@/app/components/billing/billing-page'
import CustomPage from '@/app/components/custom/custom-page'
import useBreakpoints, { MediaType } from '@/hooks/use-breakpoints'
import { useProviderContext } from '@/context/provider-context'
import { useAppContext } from '@/context/app-context'
import MenuDialog from '@/app/components/header/account-setting/menu-dialog'
import Input from '@/app/components/base/input'

const iconClassName = `
  w-5 h-5 mr-2
`

type IAccountSettingProps = {
  onCancel: () => void
  activeTab?: string
}

type GroupItem = {
  key: string
  name: string
  description?: string
  icon: JSX.Element
  activeIcon: JSX.Element
}

export default function AccountSetting({
  onCancel,
  activeTab = 'members',
}: IAccountSettingProps) {
  const [activeMenu, setActiveMenu] = useState(activeTab)
  const { t } = useTranslation()
  const { enableBilling, enableReplaceWebAppLogo } = useProviderContext()
  const { isCurrentWorkspaceDatasetOperator } = useAppContext()

  const workplaceGroupItems = (() => {
    if (isCurrentWorkspaceDatasetOperator)
      return []
    return [
      {
        key: 'provider',
        name: t('common.settings.provider'),
        icon: <RiBrain2Line className={iconClassName} />,
        activeIcon: <RiBrain2Fill className={iconClassName} />,
      },
      {
        key: 'members',
        name: t('common.settings.members'),
        icon: <RiGroup2Line className={iconClassName} />,
        activeIcon: <RiGroup2Fill className={iconClassName} />,
      },
      {
        // Use key false to hide this item
        key: enableBilling ? 'billing' : false,
        name: t('common.settings.billing'),
        description: t('billing.plansCommon.receiptInfo'),
        icon: <RiMoneyDollarCircleLine className={iconClassName} />,
        activeIcon: <RiMoneyDollarCircleFill className={iconClassName} />,
      },
      {
        key: 'data-source',
        name: t('common.settings.dataSource'),
        icon: <RiDatabase2Line className={iconClassName} />,
        activeIcon: <RiDatabase2Fill className={iconClassName} />,
      },
      {
        key: 'api-based-extension',
        name: t('common.settings.apiBasedExtension'),
        icon: <RiPuzzle2Line className={iconClassName} />,
        activeIcon: <RiPuzzle2Fill className={iconClassName} />,
      },
      {
        key: (enableReplaceWebAppLogo || enableBilling) ? 'custom' : false,
        name: t('custom.custom'),
        icon: <RiColorFilterLine className={iconClassName} />,
        activeIcon: <RiColorFilterFill className={iconClassName} />,
      },
    ].filter(item => !!item.key) as GroupItem[]
  })()

  const media = useBreakpoints()
  const isMobile = media === MediaType.mobile

  const menuItems = [
    {
      key: 'workspace-group',
      name: t('common.settings.workplaceGroup'),
      items: workplaceGroupItems,
    },
    {
      key: 'account-group',
      name: t('common.settings.generalGroup'),
      items: [
        {
          key: 'language',
          name: t('common.settings.language'),
          icon: <RiTranslate2 className={iconClassName} />,
          activeIcon: <RiTranslate2 className={iconClassName} />,
        },
      ],
    },
  ]
  const scrollRef = useRef<HTMLDivElement>(null)
  const [scrolled, setScrolled] = useState(false)
  useEffect(() => {
    const targetElement = scrollRef.current
    const scrollHandle = (e: Event) => {
      const userScrolled = (e.target as HTMLDivElement).scrollTop > 0
      setScrolled(userScrolled)
    }
    targetElement?.addEventListener('scroll', scrollHandle)
    return () => {
      targetElement?.removeEventListener('scroll', scrollHandle)
    }
  }, [])

  const activeItem = [...menuItems[0].items, ...menuItems[1].items].find(item => item.key === activeMenu)

  const [searchValue, setSearchValue] = useState<string>('')

  return (
    <MenuDialog
      show
      onClose={onCancel}
    >
      <div className='mx-auto max-w-[1048px] h-[100vh] flex'>
        <div className='w-[44px] sm:w-[224px] pl-4 pr-6 border-r border-divider-burn flex flex-col'>
          <div className='mt-6 mb-8 px-3 py-2 text-text-primary title-2xl-semi-bold'>{t('common.userProfile.settings')}</div>
          <div className='w-full'>
            {
              menuItems.map(menuItem => (
                <div key={menuItem.key} className='mb-2'>
                  {!isCurrentWorkspaceDatasetOperator && (
                    <div className='py-2 pl-3 pb-1 mb-0.5 text-text-tertiary system-xs-medium-uppercase'>{menuItem.name}</div>
                  )}
                  <div>
                    {
                      menuItem.items.map(item => (
                        <div
                          key={item.key}
                          className={cn(
                            'flex items-center mb-0.5 p-1 pl-3 h-[37px] text-sm cursor-pointer rounded-lg',
                            activeMenu === item.key ? 'bg-state-base-active text-components-menu-item-text-active system-sm-semibold' : 'text-components-menu-item-text system-sm-medium')}
                          title={item.name}
                          onClick={() => setActiveMenu(item.key)}
                        >
                          {activeMenu === item.key ? item.activeIcon : item.icon}
                          {!isMobile && <div className='truncate'>{item.name}</div>}
                        </div>
                      ))
                    }
                  </div>
                </div>
              ))
            }
          </div>
        </div>
        <div className='relative flex w-[824px]'>
          <div className='absolute top-6 -right-11 flex flex-col items-center z-[9999]'>
            <Button
              variant='tertiary'
              size='large'
              className='px-2'
              onClick={onCancel}
            >
              <RiCloseLine className='w-5 h-5' />
            </Button>
            <div className='mt-1 text-text-tertiary system-2xs-medium-uppercase'>ESC</div>
          </div>
          <div ref={scrollRef} className='w-full pb-4 bg-components-panel-bg overflow-y-auto'>
<<<<<<< HEAD
            <div className={cn('sticky top-0 mx-8 pt-[27px] pb-2 mb-[18px] flex items-center bg-components-panel-bg z-20', scrolled && 'border-b')}>
              <div className='shrink-0 text-text-primary title-2xl-semi-bold'>{activeItem?.name}</div>
              {
                activeItem?.description && (
                  <div className='shrink-0 ml-2 text-xs text-gray-600'>{activeItem?.description}</div>
=======
            <div className={cn('sticky top-0 mx-8 pt-[27px] pb-2 mb-[18px] flex items-center bg-components-panel-bg z-20', scrolled && 'border-b border-divider-regular')}>
              <div className='shrink-0 text-text-primary title-2xl-semi-bold'>{activeItem?.name}</div>
              {
                activeItem?.description && (
                  <div className='shrink-0 ml-2 text-xs text-text-tertiary'>{activeItem?.description}</div>
>>>>>>> 04054954
                )
              }
              {activeItem?.key === 'provider' && (
                <div className='grow flex justify-end'>
                  <Input
                    showLeftIcon
                    wrapperClassName='!w-[200px]'
                    className='!h-8 !text-[13px]'
                    onChange={e => setSearchValue(e.target.value)}
                    value={searchValue}
                  />
                </div>
              )}
            </div>
            <div className='px-4 sm:px-8 pt-2'>
              {activeMenu === 'provider' && <ModelProviderPage searchText={searchValue} />}
              {activeMenu === 'members' && <MembersPage />}
              {activeMenu === 'billing' && <BillingPage />}
              {activeMenu === 'data-source' && <DataSourcePage />}
              {activeMenu === 'api-based-extension' && <ApiBasedExtensionPage />}
              {activeMenu === 'custom' && <CustomPage />}
              {activeMenu === 'language' && <LanguagePage />}
            </div>
          </div>
        </div>
      </div>
    </MenuDialog>
  )
}<|MERGE_RESOLUTION|>--- conflicted
+++ resolved
@@ -193,19 +193,11 @@
             <div className='mt-1 text-text-tertiary system-2xs-medium-uppercase'>ESC</div>
           </div>
           <div ref={scrollRef} className='w-full pb-4 bg-components-panel-bg overflow-y-auto'>
-<<<<<<< HEAD
-            <div className={cn('sticky top-0 mx-8 pt-[27px] pb-2 mb-[18px] flex items-center bg-components-panel-bg z-20', scrolled && 'border-b')}>
-              <div className='shrink-0 text-text-primary title-2xl-semi-bold'>{activeItem?.name}</div>
-              {
-                activeItem?.description && (
-                  <div className='shrink-0 ml-2 text-xs text-gray-600'>{activeItem?.description}</div>
-=======
             <div className={cn('sticky top-0 mx-8 pt-[27px] pb-2 mb-[18px] flex items-center bg-components-panel-bg z-20', scrolled && 'border-b border-divider-regular')}>
               <div className='shrink-0 text-text-primary title-2xl-semi-bold'>{activeItem?.name}</div>
               {
                 activeItem?.description && (
                   <div className='shrink-0 ml-2 text-xs text-text-tertiary'>{activeItem?.description}</div>
->>>>>>> 04054954
                 )
               }
               {activeItem?.key === 'provider' && (
