'use client'
import type { ReactNode } from 'react'
import React, { useEffect, useState } from 'react'
import { createRoot } from 'react-dom/client'
import {
  RiAlertFill,
  RiCheckboxCircleFill,
  RiCloseLine,
  RiErrorWarningFill,
  RiInformation2Fill,
} from '@remixicon/react'
import { createContext, useContext } from 'use-context-selector'
import ActionButton from '@/app/components/base/action-button'
import classNames from '@/utils/classnames'

export type IToastProps = {
  type?: 'success' | 'error' | 'warning' | 'info'
  size?: 'md' | 'sm'
  duration?: number
  message: string
  children?: ReactNode
  onClose?: () => void
  className?: string
  customComponent?: ReactNode
}
type IToastContext = {
  notify: (props: IToastProps) => void
  close: () => void
}

export const ToastContext = createContext<IToastContext>({} as IToastContext)
export const useToastContext = () => useContext(ToastContext)
const Toast = ({
  type = 'info',
  size = 'md',
  message,
  children,
  className,
  customComponent,
}: IToastProps) => {
  const { close } = useToastContext()
  // sometimes message is react node array. Not handle it.
  if (typeof message !== 'string')
    return null

  return <div className={classNames(
    className,
    'fixed w-[360px] rounded-xl my-4 mx-8 flex-grow z-[9999] overflow-hidden',
    size === 'md' ? 'p-3' : 'p-2',
    'border border-components-panel-border-subtle bg-components-panel-bg-blur shadow-sm',
    'top-0',
    'right-0',
  )}>
<<<<<<< HEAD
    <div className={`absolute inset-0 opacity-40 ${
      (type === 'success' && 'bg-toast-success-bg')
      || (type === 'warning' && 'bg-toast-warning-bg')
      || (type === 'error' && 'bg-toast-error-bg')
      || (type === 'info' && 'bg-toast-info-bg')
    }`}
=======
    <div className={`absolute inset-0 opacity-40 -z-10 ${(type === 'success' && 'bg-[linear-gradient(92deg,rgba(23,178,106,0.25)_0%,rgba(255,255,255,0.00)_100%)]')
      || (type === 'warning' && 'bg-[linear-gradient(92deg,rgba(247,144,9,0.25)_0%,rgba(255,255,255,0.00)_100%)]')
      || (type === 'error' && 'bg-[linear-gradient(92deg,rgba(240,68,56,0.25)_0%,rgba(255,255,255,0.00)_100%)]')
      || (type === 'info' && 'bg-[linear-gradient(92deg,rgba(11,165,236,0.25)_0%,rgba(255,255,255,0.00)_100%)]')
      }`}
>>>>>>> d49e9890
    />
    <div className={`flex ${size === 'md' ? 'gap-1' : 'gap-0.5'}`}>
      <div className={`flex justify-center items-center ${size === 'md' ? 'p-0.5' : 'p-1'}`}>
        {type === 'success' && <RiCheckboxCircleFill className={`${size === 'md' ? 'w-5 h-5' : 'w-4 h-4'} text-text-success`} aria-hidden="true" />}
        {type === 'error' && <RiErrorWarningFill className={`${size === 'md' ? 'w-5 h-5' : 'w-4 h-4'} text-text-destructive`} aria-hidden="true" />}
        {type === 'warning' && <RiAlertFill className={`${size === 'md' ? 'w-5 h-5' : 'w-4 h-4'} text-text-warning-secondary`} aria-hidden="true" />}
        {type === 'info' && <RiInformation2Fill className={`${size === 'md' ? 'w-5 h-5' : 'w-4 h-4'} text-text-accent`} aria-hidden="true" />}
      </div>
<<<<<<< HEAD
      <div className={`flex py-1 ${size === 'md' ? 'px-1' : 'px-0.5'} flex-col items-start gap-1 grow`}>
        <div className='text-text-primary system-sm-semibold'>{message}</div>
=======
      <div className={`flex py-1 ${size === 'md' ? 'px-1' : 'px-0.5'} flex-col items-start gap-1 flex-grow z-10`}>
        <div className='flex items-center gap-1'>
          <div className='text-text-primary system-sm-semibold'>{message}</div>
          {customComponent}
        </div>
>>>>>>> d49e9890
        {children && <div className='text-text-secondary system-xs-regular'>
          {children}
        </div>
        }
      </div>
<<<<<<< HEAD
      {close
        && (<ActionButton className='z-[1000]' onClick={close}>
          <RiCloseLine className='w-4 h-4 shrink-0 text-text-tertiary' />
        </ActionButton>)
      }
=======
      <ActionButton onClick={close}>
        <RiCloseLine className='w-4 h-4 flex-shrink-0 text-text-tertiary' />
      </ActionButton>
>>>>>>> d49e9890
    </div>
  </div>
}

export const ToastProvider = ({
  children,
}: {
  children: ReactNode
}) => {
  const placeholder: IToastProps = {
    type: 'info',
    message: 'Toast message',
    duration: 6000,
  }
  const [params, setParams] = React.useState<IToastProps>(placeholder)
  const defaultDuring = (params.type === 'success' || params.type === 'info') ? 3000 : 6000
  const [mounted, setMounted] = useState(false)

  useEffect(() => {
    if (mounted) {
      setTimeout(() => {
        setMounted(false)
      }, params.duration || defaultDuring)
    }
  }, [defaultDuring, mounted, params.duration])

  return <ToastContext.Provider value={{
    notify: (props) => {
      setMounted(true)
      setParams(props)
    },
    close: () => setMounted(false),
  }}>
    {mounted && <Toast {...params} />}
    {children}
  </ToastContext.Provider>
}

Toast.notify = ({
  type,
  size = 'md',
  message,
  duration,
  className,
  customComponent,
}: Pick<IToastProps, 'type' | 'size' | 'message' | 'duration' | 'className' | 'customComponent'>) => {
  const defaultDuring = (type === 'success' || type === 'info') ? 3000 : 6000
  if (typeof window === 'object') {
    const holder = document.createElement('div')
    const root = createRoot(holder)

    root.render(
      <ToastContext.Provider value={{
        notify: () => {},
        close: () => {
          if (holder) {
            root.unmount()
            holder.remove()
          }
        },
      }}>
        <Toast type={type} size={size} message={message} duration={duration} className={className} customComponent={customComponent} />
      </ToastContext.Provider>,
    )
    document.body.appendChild(holder)
    setTimeout(() => {
      if (holder) {
        root.unmount()
        holder.remove()
      }
    }, duration || defaultDuring)
  }
}

export default Toast<|MERGE_RESOLUTION|>--- conflicted
+++ resolved
@@ -51,20 +51,11 @@
     'top-0',
     'right-0',
   )}>
-<<<<<<< HEAD
-    <div className={`absolute inset-0 opacity-40 ${
-      (type === 'success' && 'bg-toast-success-bg')
+    <div className={`absolute inset-0 opacity-40 -z-10 ${(type === 'success' && 'bg-toast-success-bg')
       || (type === 'warning' && 'bg-toast-warning-bg')
       || (type === 'error' && 'bg-toast-error-bg')
       || (type === 'info' && 'bg-toast-info-bg')
     }`}
-=======
-    <div className={`absolute inset-0 opacity-40 -z-10 ${(type === 'success' && 'bg-[linear-gradient(92deg,rgba(23,178,106,0.25)_0%,rgba(255,255,255,0.00)_100%)]')
-      || (type === 'warning' && 'bg-[linear-gradient(92deg,rgba(247,144,9,0.25)_0%,rgba(255,255,255,0.00)_100%)]')
-      || (type === 'error' && 'bg-[linear-gradient(92deg,rgba(240,68,56,0.25)_0%,rgba(255,255,255,0.00)_100%)]')
-      || (type === 'info' && 'bg-[linear-gradient(92deg,rgba(11,165,236,0.25)_0%,rgba(255,255,255,0.00)_100%)]')
-      }`}
->>>>>>> d49e9890
     />
     <div className={`flex ${size === 'md' ? 'gap-1' : 'gap-0.5'}`}>
       <div className={`flex justify-center items-center ${size === 'md' ? 'p-0.5' : 'p-1'}`}>
@@ -73,32 +64,21 @@
         {type === 'warning' && <RiAlertFill className={`${size === 'md' ? 'w-5 h-5' : 'w-4 h-4'} text-text-warning-secondary`} aria-hidden="true" />}
         {type === 'info' && <RiInformation2Fill className={`${size === 'md' ? 'w-5 h-5' : 'w-4 h-4'} text-text-accent`} aria-hidden="true" />}
       </div>
-<<<<<<< HEAD
-      <div className={`flex py-1 ${size === 'md' ? 'px-1' : 'px-0.5'} flex-col items-start gap-1 grow`}>
-        <div className='text-text-primary system-sm-semibold'>{message}</div>
-=======
-      <div className={`flex py-1 ${size === 'md' ? 'px-1' : 'px-0.5'} flex-col items-start gap-1 flex-grow z-10`}>
+      <div className={`flex py-1 ${size === 'md' ? 'px-1' : 'px-0.5'} flex-col items-start gap-1 grow z-10`}>
         <div className='flex items-center gap-1'>
           <div className='text-text-primary system-sm-semibold'>{message}</div>
           {customComponent}
         </div>
->>>>>>> d49e9890
         {children && <div className='text-text-secondary system-xs-regular'>
           {children}
         </div>
         }
       </div>
-<<<<<<< HEAD
       {close
         && (<ActionButton className='z-[1000]' onClick={close}>
           <RiCloseLine className='w-4 h-4 shrink-0 text-text-tertiary' />
         </ActionButton>)
       }
-=======
-      <ActionButton onClick={close}>
-        <RiCloseLine className='w-4 h-4 flex-shrink-0 text-text-tertiary' />
-      </ActionButton>
->>>>>>> d49e9890
     </div>
   </div>
 }
@@ -152,7 +132,7 @@
 
     root.render(
       <ToastContext.Provider value={{
-        notify: () => {},
+        notify: () => { },
         close: () => {
           if (holder) {
             root.unmount()
