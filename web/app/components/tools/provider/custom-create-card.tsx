'use client'
import { useMemo, useState } from 'react'
import { useTranslation } from 'react-i18next'
import { useContext } from 'use-context-selector'
import {
  RiAddLine,
} from '@remixicon/react'
import type { CustomCollectionBackend } from '../types'
import I18n from '@/context/i18n'
import { getLanguage } from '@/i18n/language'
import { BookOpen01 } from '@/app/components/base/icons/src/vender/line/education'
import { ArrowUpRight } from '@/app/components/base/icons/src/vender/line/arrows'
import EditCustomToolModal from '@/app/components/tools/edit-custom-collection-modal'
import { createCustomCollection } from '@/service/tools'
import Toast from '@/app/components/base/toast'
import { useAppContext } from '@/context/app-context'

type Props = {
  onRefreshData: () => void
}

const Contribute = ({ onRefreshData }: Props) => {
  const { t } = useTranslation()
  const { locale } = useContext(I18n)
  const language = getLanguage(locale)
  const { isCurrentWorkspaceManager } = useAppContext()

  const linkUrl = useMemo(() => {
    if (language.startsWith('zh_'))
      return 'https://docs.dify.ai/zh-hans/guides/tools#ru-he-chuang-jian-zi-ding-yi-gong-ju'
    return 'https://docs.dify.ai/guides/tools#how-to-create-custom-tools'
  }, [language])

  const [isShowEditCollectionToolModal, setIsShowEditCustomCollectionModal] = useState(false)
  const doCreateCustomToolCollection = async (data: CustomCollectionBackend) => {
    await createCustomCollection(data)
    Toast.notify({
      type: 'success',
      message: t('common.api.actionSuccess'),
    })
    setIsShowEditCustomCollectionModal(false)
    onRefreshData()
  }

  return (
    <>
      {isCurrentWorkspaceManager && (
<<<<<<< HEAD
        <div className='flex flex-col col-span-1 bg-gray-200 border-[0.5px] border-black/5 rounded-xl min-h-[135px] transition-all duration-200 ease-in-out cursor-pointer hover:bg-gray-50 hover:shadow-lg'>
          <div className='group grow rounded-t-xl hover:bg-white' onClick={() => setIsShowEditCustomCollectionModal(true)}>
=======
        <div className='flex flex-col col-span-1 bg-components-panel-on-panel-item-bg border-[0.5px] border-divider-subtle rounded-xl min-h-[135px] transition-all duration-200 ease-in-out cursor-pointer hover:bg-components-panel-on-panel-item-bg-hover hover:shadow-lg'>
          <div className='group grow rounded-t-xl hover:bg-background-body' onClick={() => setIsShowEditCustomCollectionModal(true)}>
>>>>>>> 04054954
            <div className='shrink-0 flex items-center p-4 pb-3'>
              <div className='w-10 h-10 flex items-center justify-center border border-components-option-card-option-border bg-components-option-card-option-bg rounded-lg group-hover:border-components-option-card-option-border-hover group-hover:bg-components-option-card-option-bg-hover'>
                <RiAddLine className='w-4 h-4 text-text-tertiary group-hover:text-text-accent'/>
              </div>
              <div className='ml-3 text-sm font-semibold leading-5 text-text-primary group-hover:text-text-accent'>{t('tools.createCustomTool')}</div>
            </div>
          </div>
          <div className='px-4 py-3 rounded-b-xl border-t-[0.5px] border-divider-regular text-text-tertiary hover:text-text-accent hover:bg-background-body'>
            <a href={linkUrl} target='_blank' rel='noopener noreferrer' className='flex items-center space-x-1'>
              <BookOpen01 className='shrink-0 w-3 h-3' />
              <div className='grow leading-[18px] text-xs font-normal truncate' title={t('tools.customToolTip') || ''}>{t('tools.customToolTip')}</div>
              <ArrowUpRight className='shrink-0 w-3 h-3' />
            </a>
          </div>
        </div>
      )}
      {isShowEditCollectionToolModal && (
        <EditCustomToolModal
          payload={null}
          onHide={() => setIsShowEditCustomCollectionModal(false)}
          onAdd={doCreateCustomToolCollection}
        />
      )}
    </>
  )
}
export default Contribute<|MERGE_RESOLUTION|>--- conflicted
+++ resolved
@@ -45,13 +45,8 @@
   return (
     <>
       {isCurrentWorkspaceManager && (
-<<<<<<< HEAD
-        <div className='flex flex-col col-span-1 bg-gray-200 border-[0.5px] border-black/5 rounded-xl min-h-[135px] transition-all duration-200 ease-in-out cursor-pointer hover:bg-gray-50 hover:shadow-lg'>
-          <div className='group grow rounded-t-xl hover:bg-white' onClick={() => setIsShowEditCustomCollectionModal(true)}>
-=======
         <div className='flex flex-col col-span-1 bg-components-panel-on-panel-item-bg border-[0.5px] border-divider-subtle rounded-xl min-h-[135px] transition-all duration-200 ease-in-out cursor-pointer hover:bg-components-panel-on-panel-item-bg-hover hover:shadow-lg'>
           <div className='group grow rounded-t-xl hover:bg-background-body' onClick={() => setIsShowEditCustomCollectionModal(true)}>
->>>>>>> 04054954
             <div className='shrink-0 flex items-center p-4 pb-3'>
               <div className='w-10 h-10 flex items-center justify-center border border-components-option-card-option-border bg-components-option-card-option-bg rounded-lg group-hover:border-components-option-card-option-border-hover group-hover:bg-components-option-card-option-bg-hover'>
                 <RiAddLine className='w-4 h-4 text-text-tertiary group-hover:text-text-accent'/>
