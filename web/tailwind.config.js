--- conflicted
+++ resolved
@@ -102,13 +102,10 @@
         'dataset-chunk-process-error-bg': 'var(--color-dataset-chunk-process-error-bg)',
         'dataset-chunk-detail-card-hover-bg': 'var(--color-dataset-chunk-detail-card-hover-bg)',
         'dataset-child-chunk-expand-btn-bg': 'var(--color-dataset-child-chunk-expand-btn-bg)',
-<<<<<<< HEAD
-        'dataset-chunk-list-empty-bg': 'var(--color-dataset-chunk-list-empty-bg)',
-=======
         'dataset-option-card-blue-gradient': 'var(--color-dataset-option-card-blue-gradient)',
         'dataset-option-card-purple-gradient': 'var(--color-dataset-option-card-purple-gradient)',
         'dataset-option-card-orange-gradient': 'var(--color-dataset-option-card-orange-gradient)',
->>>>>>> fe2d60df
+        'dataset-chunk-list-empty-bg': 'var(--color-dataset-chunk-list-empty-bg)',
       },
       lineClamp: {
         20: '20',
