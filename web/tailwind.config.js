import tailwindThemeVarDefine from './themes/tailwind-theme-var-define'

/** @type {import('tailwindcss').Config} */
const config = {
  content: [
    './app/**/*.{js,ts,jsx,tsx}',
    './components/**/*.{js,ts,jsx,tsx}',
    './context/**/*.{js,ts,jsx,tsx}',
  ],
  theme: {
    typography: require('./typography'),
    extend: {
      colors: {
        gray: {
          25: '#fcfcfd',
          50: '#f9fafb',
          100: '#f2f4f7',
          200: '#eaecf0',
          300: '#d0d5dd',
          400: '#98a2b3',
          500: '#667085',
          700: '#475467',
          600: '#344054',
          800: '#1d2939',
          900: '#101828',
        },
        primary: {
          25: '#f5f8ff',
          50: '#eff4ff',
          100: '#d1e0ff',
          200: '#b2ccff',
          300: '#84adff',
          400: '#528bff',
          500: '#2970ff',
          600: '#155eef',
          700: '#004eeb',
          800: '#0040c1',
          900: '#00359e',
        },
        blue: {
          500: '#E1EFFE',
        },
        green: {
          50: '#F3FAF7',
          100: '#DEF7EC',
          800: '#03543F',

        },
        yellow: {
          100: '#FDF6B2',
          800: '#723B13',
        },
        purple: {
          50: '#F6F5FF',
          200: '#DCD7FE',
        },
        indigo: {
          25: '#F5F8FF',
          50: '#EEF4FF',
          100: '#E0EAFF',
          300: '#A4BCFD',
          400: '#8098F9',
          600: '#444CE7',
          800: '#2D31A6',
        },
        ...tailwindThemeVarDefine,
      },
      screens: {
        'mobile': '100px',
        // => @media (min-width: 100px) { ... }
        'tablet': '640px', // 391
        // => @media (min-width: 600px) { ... }
        'pc': '769px',
        // => @media (min-width: 769px) { ... }
        '2k': '2560px',
      },
      boxShadow: {
        'xs': '0px 1px 2px 0px rgba(16, 24, 40, 0.05)',
        'sm': '0px 1px 2px 0px rgba(16, 24, 40, 0.06), 0px 1px 3px 0px rgba(16, 24, 40, 0.10)',
        'md': '0px 2px 4px -2px rgba(16, 24, 40, 0.06), 0px 4px 8px -2px rgba(16, 24, 40, 0.10)',
        'lg': '0px 4px 6px -2px rgba(16, 24, 40, 0.03), 0px 12px 16px -4px rgba(16, 24, 40, 0.08)',
        'xl': '0px 8px 8px -4px rgba(16, 24, 40, 0.03), 0px 20px 24px -4px rgba(16, 24, 40, 0.08)',
        '2xl': '0px 24px 48px -12px rgba(16, 24, 40, 0.18)',
        '3xl': '0px 32px 64px -12px rgba(16, 24, 40, 0.14)',
        'status-indicator-green-shadow': '0px 2px 6px 0px var(--color-components-badge-status-light-success-halo), 0px 0px 0px 1px var(--color-components-badge-status-light-border-outer)',
        'status-indicator-warning-shadow': '0px 2px 6px 0px var(--color-components-badge-status-light-warning-halo), 0px 0px 0px 1px var(--color-components-badge-status-light-border-outer)',
        'status-indicator-red-shadow': '0px 2px 6px 0px var(--color-components-badge-status-light-error-halo), 0px 0px 0px 1px var(--color-components-badge-status-light-border-outer)',
        'status-indicator-blue-shadow': '0px 2px 6px 0px var(--color-components-badge-status-light-normal-halo), 0px 0px 0px 1px var(--color-components-badge-status-light-border-outer)',
        'status-indicator-gray-shadow': '0px 1px 2px 0px var(--color-components-badge-status-light-disabled-halo), 0px 0px 0px 1px var(--color-components-badge-status-light-border-outer)',
      },
      opacity: {
        2: '0.02',
        8: '0.08',
      },
      fontSize: {
        '2xs': '0.625rem',
      },
      backgroundImage: {
        'chatbot-bg': 'var(--color-chatbot-bg)',
        'chat-bubble-bg': 'var(--color-chat-bubble-bg)',
        'workflow-process-bg': 'var(--color-workflow-process-bg)',
        'app-detail-bg': 'var(--color-app-detail-bg)',
        'app-detail-overlay-bg': 'var(--color-app-detail-overlay-bg)',
        'dataset-chunk-process-success-bg': 'var(--color-dataset-chunk-process-success-bg)',
        'dataset-chunk-process-error-bg': 'var(--color-dataset-chunk-process-error-bg)',
        'dataset-chunk-detail-card-hover-bg': 'var(--color-dataset-chunk-detail-card-hover-bg)',
        'dataset-child-chunk-expand-btn-bg': 'var(--color-dataset-child-chunk-expand-btn-bg)',
        'dataset-option-card-blue-gradient': 'var(--color-dataset-option-card-blue-gradient)',
        'dataset-option-card-purple-gradient': 'var(--color-dataset-option-card-purple-gradient)',
        'dataset-option-card-orange-gradient': 'var(--color-dataset-option-card-orange-gradient)',
        'dataset-chunk-list-mask-bg': 'var(--color-dataset-chunk-list-mask-bg)',
<<<<<<< HEAD
        'price-premium-badge-background': 'var(--color-premium-badge-background)',
        'premium-yearly-tip-text-background': 'var(--color-premium-yearly-tip-text-background)',
        'price-premium-text-background': 'var(--color-premium-text-background)',
        'price-enterprise-background': 'var(--color-price-enterprise-background)',
        'grid-mask-background': 'var(--color-grid-mask-background)',
=======
        'dataset-warning-message-bg': 'var(--color-dataset-warning-message-bg)',
>>>>>>> 26bd253c
      },
      lineClamp: {
        '20': '20',
        'mask-top2bottom-gray-50-to-transparent': 'var(--mask-top2bottom-gray-50-to-transparent)',
      },
    },
  },
  plugins: [
    require('@tailwindcss/typography'),
  ],
  // https://github.com/tailwindlabs/tailwindcss/discussions/5969
  corePlugins: {
    preflight: false,
  },
}

export default config<|MERGE_RESOLUTION|>--- conflicted
+++ resolved
@@ -109,15 +109,12 @@
         'dataset-option-card-purple-gradient': 'var(--color-dataset-option-card-purple-gradient)',
         'dataset-option-card-orange-gradient': 'var(--color-dataset-option-card-orange-gradient)',
         'dataset-chunk-list-mask-bg': 'var(--color-dataset-chunk-list-mask-bg)',
-<<<<<<< HEAD
         'price-premium-badge-background': 'var(--color-premium-badge-background)',
         'premium-yearly-tip-text-background': 'var(--color-premium-yearly-tip-text-background)',
         'price-premium-text-background': 'var(--color-premium-text-background)',
         'price-enterprise-background': 'var(--color-price-enterprise-background)',
         'grid-mask-background': 'var(--color-grid-mask-background)',
-=======
         'dataset-warning-message-bg': 'var(--color-dataset-warning-message-bg)',
->>>>>>> 26bd253c
       },
       lineClamp: {
         '20': '20',
