--- conflicted
+++ resolved
@@ -42,16 +42,8 @@
     zoomOut: '缩小',
     zoomIn: '放大',
     openInNewTab: '在新标签页打开',
-<<<<<<< HEAD
-    saveAndRegenerate: '保存并重新生成子分段',
-    close: '关闭',
-    view: '查看',
-    viewMore: '查看更多',
-    regenerate: '重新生成',
-=======
     submit: '提交',
     skip: '跳过',
->>>>>>> 8ab244dc
   },
   errorMsg: {
     fieldRequired: '{{field}} 为必填项',
