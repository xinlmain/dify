--- conflicted
+++ resolved
@@ -129,11 +129,7 @@
             }
 
             # handle invoke result
-<<<<<<< HEAD
             generator = self._invoke_llm(
-=======
-            result_text, usage, finish_reason = self._invoke_llm(
->>>>>>> 931e6f16
                 node_data_model=node_data.model,
                 model_instance=model_instance,
                 prompt_messages=prompt_messages,
@@ -142,12 +138,14 @@
 
             result_text = ''
             usage = LLMUsage.empty_usage()
+            finish_reason = None
             for event in generator:
                 if isinstance(event, RunStreamChunkEvent):
                     yield event
                 elif isinstance(event, ModelInvokeCompleted):
                     result_text = event.text
                     usage = event.usage
+                    finish_reason = event.finish_reason
                     break
         except Exception as e:
             yield RunCompletedEvent(
@@ -205,11 +203,7 @@
         )
 
         # handle invoke result
-<<<<<<< HEAD
         generator = self._handle_invoke_result(
-=======
-        text, usage, finish_reason = self._handle_invoke_result(
->>>>>>> 931e6f16
             invoke_result=invoke_result
         )
 
@@ -222,14 +216,8 @@
         # deduct quota
         self.deduct_llm_quota(tenant_id=self.tenant_id, model_instance=model_instance, usage=usage)
 
-<<<<<<< HEAD
     def _handle_invoke_result(self, invoke_result: LLMResult | Generator) \
             -> Generator[RunEvent | ModelInvokeCompleted, None, None]:
-=======
-        return text, usage, finish_reason
-
-    def _handle_invoke_result(self, invoke_result: Generator) -> tuple[str, LLMUsage]:
->>>>>>> 931e6f16
         """
         Handle invoke result
         :param invoke_result: invoke result
@@ -267,14 +255,11 @@
         if not usage:
             usage = LLMUsage.empty_usage()
 
-<<<<<<< HEAD
         yield ModelInvokeCompleted(
             text=full_text,
-            usage=usage
-        )
-=======
-        return full_text, usage, finish_reason
->>>>>>> 931e6f16
+            usage=usage,
+            finish_reason=finish_reason
+        )
 
     def _transform_chat_messages(self,
                                  messages: list[LLMNodeChatModelMessage] | LLMNodeCompletionModelPromptTemplate
