--- conflicted
+++ resolved
@@ -1,11 +1,8 @@
-<<<<<<< HEAD
 from collections.abc import Generator, Mapping, Sequence
 from os import path
 from typing import Any, cast
-=======
 from collections.abc import Mapping, Sequence
 from typing import Any
->>>>>>> db1d2aaf
 
 from sqlalchemy import select
 from sqlalchemy.orm import Session
@@ -178,7 +175,6 @@
         text = ""
         json: list[dict] = []
 
-<<<<<<< HEAD
         variables: dict[str, Any] = {}
 
         for message in message_stream:
@@ -188,16 +184,6 @@
 
                 url = message.message.text
                 ext = path.splitext(url)[1]
-=======
-    def _extract_tool_response_binary(self, tool_response: list[ToolInvokeMessage]) -> list[File]:
-        """
-        Extract tool response binary
-        """
-        result = []
-        for response in tool_response:
-            if response.type in {ToolInvokeMessage.MessageType.IMAGE_LINK, ToolInvokeMessage.MessageType.IMAGE}:
-                url = str(response.message) if response.message else None
->>>>>>> db1d2aaf
                 tool_file_id = str(url).split("/")[-1].split(".")[0]
                 mimetype = message.meta.get("mime_type", "image/jpeg")
                 filename = message.save_as or url.split("/")[-1]
@@ -219,7 +205,6 @@
                     mapping=mapping,
                     tenant_id=self.tenant_id,
                 )
-<<<<<<< HEAD
                 files.append(file)
             elif message.type == ToolInvokeMessage.MessageType.BLOB:
                 # get tool file id
@@ -227,16 +212,10 @@
                 assert message.meta
 
                 tool_file_id = message.message.text.split("/")[-1].split(".")[0]
-=======
-                result.append(file)
-            elif response.type == ToolInvokeMessage.MessageType.BLOB:
-                tool_file_id = str(response.message).split("/")[-1].split(".")[0]
->>>>>>> db1d2aaf
                 with Session(db.engine) as session:
                     stmt = select(ToolFile).where(ToolFile.id == tool_file_id)
                     tool_file = session.scalar(stmt)
                     if tool_file is None:
-<<<<<<< HEAD
                         raise ToolFileError(f"tool file {tool_file_id} not exists")
                 files.append(
                     File(
@@ -254,35 +233,6 @@
                 text += message.message.text + "\n"
                 yield RunStreamChunkEvent(
                     chunk_content=message.message.text, from_variable_selector=[self.node_id, "text"]
-=======
-                        raise ValueError(f"tool file {tool_file_id} not exists")
-                mapping = {
-                    "tool_file_id": tool_file_id,
-                    "transfer_method": FileTransferMethod.TOOL_FILE,
-                }
-                file = file_factory.build_from_mapping(
-                    mapping=mapping,
-                    tenant_id=self.tenant_id,
-                )
-                result.append(file)
-            elif response.type == ToolInvokeMessage.MessageType.LINK:
-                url = str(response.message)
-                transfer_method = FileTransferMethod.TOOL_FILE
-                tool_file_id = url.split("/")[-1].split(".")[0]
-                with Session(db.engine) as session:
-                    stmt = select(ToolFile).where(ToolFile.id == tool_file_id)
-                    tool_file = session.scalar(stmt)
-                    if tool_file is None:
-                        raise ToolFileError(f"Tool file {tool_file_id} does not exist")
-                mapping = {
-                    "tool_file_id": tool_file_id,
-                    "transfer_method": transfer_method,
-                    "url": url,
-                }
-                file = file_factory.build_from_mapping(
-                    mapping=mapping,
-                    tenant_id=self.tenant_id,
->>>>>>> db1d2aaf
                 )
             elif message.type == ToolInvokeMessage.MessageType.JSON:
                 assert isinstance(message.message, ToolInvokeMessage.JsonMessage)
