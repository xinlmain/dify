import datetime

import pytz
from flask import request
from flask_login import current_user  # type: ignore
from flask_restful import Resource, fields, marshal_with, reqparse  # type: ignore

from configs import dify_config
from constants.languages import supported_language
from controllers.console import api
from controllers.console.workspace.error import (
    AccountAlreadyInitedError,
    CurrentPasswordIncorrectError,
    InvalidAccountDeletionCodeError,
    InvalidInvitationCodeError,
    RepeatPasswordNotMatchError,
)
from controllers.console.wraps import account_initialization_required, enterprise_license_required, setup_required
from extensions.ext_database import db
from fields.member_fields import account_fields
from libs.helper import TimestampField, timezone
from libs.login import login_required
from models import AccountIntegrate, InvitationCode
from services.account_service import AccountService
from services.billing_service import BillingService
from services.errors.account import CurrentPasswordIncorrectError as ServiceCurrentPasswordIncorrectError


class AccountInitApi(Resource):
    @setup_required
    @login_required
    def post(self):
        account = current_user

        if account.status == "active":
            raise AccountAlreadyInitedError()

        parser = reqparse.RequestParser()

        if dify_config.EDITION == "CLOUD":
            parser.add_argument("invitation_code", type=str, location="json")

        parser.add_argument("interface_language", type=supported_language, required=True, location="json")
        parser.add_argument("timezone", type=timezone, required=True, location="json")
        args = parser.parse_args()

        if dify_config.EDITION == "CLOUD":
            if not args["invitation_code"]:
                raise ValueError("invitation_code is required")

            # check invitation code
            invitation_code = (
                db.session.query(InvitationCode)
                .filter(
                    InvitationCode.code == args["invitation_code"],
                    InvitationCode.status == "unused",
                )
                .first()
            )

            if not invitation_code:
                raise InvalidInvitationCodeError()

            invitation_code.status = "used"
            invitation_code.used_at = datetime.datetime.now(datetime.UTC).replace(tzinfo=None)
            invitation_code.used_by_tenant_id = account.current_tenant_id
            invitation_code.used_by_account_id = account.id

        account.interface_language = args["interface_language"]
        account.timezone = args["timezone"]
        account.interface_theme = "light"
        account.status = "active"
        account.initialized_at = datetime.datetime.now(datetime.UTC).replace(tzinfo=None)
        db.session.commit()

        return {"result": "success"}


class AccountProfileApi(Resource):
    @setup_required
    @login_required
    @account_initialization_required
    @marshal_with(account_fields)
    @enterprise_license_required
    def get(self):
        return current_user


class AccountNameApi(Resource):
    @setup_required
    @login_required
    @account_initialization_required
    @marshal_with(account_fields)
    def post(self):
        parser = reqparse.RequestParser()
        parser.add_argument("name", type=str, required=True, location="json")
        args = parser.parse_args()

        # Validate account name length
        if len(args["name"]) < 3 or len(args["name"]) > 30:
            raise ValueError("Account name must be between 3 and 30 characters.")

        updated_account = AccountService.update_account(current_user, name=args["name"])

        return updated_account


class AccountAvatarApi(Resource):
    @setup_required
    @login_required
    @account_initialization_required
    @marshal_with(account_fields)
    def post(self):
        parser = reqparse.RequestParser()
        parser.add_argument("avatar", type=str, required=True, location="json")
        args = parser.parse_args()

        updated_account = AccountService.update_account(current_user, avatar=args["avatar"])

        return updated_account


class AccountInterfaceLanguageApi(Resource):
    @setup_required
    @login_required
    @account_initialization_required
    @marshal_with(account_fields)
    def post(self):
        parser = reqparse.RequestParser()
        parser.add_argument("interface_language", type=supported_language, required=True, location="json")
        args = parser.parse_args()

        updated_account = AccountService.update_account(current_user, interface_language=args["interface_language"])

        return updated_account


class AccountInterfaceThemeApi(Resource):
    @setup_required
    @login_required
    @account_initialization_required
    @marshal_with(account_fields)
    def post(self):
        parser = reqparse.RequestParser()
        parser.add_argument("interface_theme", type=str, choices=["light", "dark"], required=True, location="json")
        args = parser.parse_args()

        updated_account = AccountService.update_account(current_user, interface_theme=args["interface_theme"])

        return updated_account


class AccountTimezoneApi(Resource):
    @setup_required
    @login_required
    @account_initialization_required
    @marshal_with(account_fields)
    def post(self):
        parser = reqparse.RequestParser()
        parser.add_argument("timezone", type=str, required=True, location="json")
        args = parser.parse_args()

        # Validate timezone string, e.g. America/New_York, Asia/Shanghai
        if args["timezone"] not in pytz.all_timezones:
            raise ValueError("Invalid timezone string.")

        updated_account = AccountService.update_account(current_user, timezone=args["timezone"])

        return updated_account


class AccountPasswordApi(Resource):
    @setup_required
    @login_required
    @account_initialization_required
    @marshal_with(account_fields)
    def post(self):
        parser = reqparse.RequestParser()
        parser.add_argument("password", type=str, required=False, location="json")
        parser.add_argument("new_password", type=str, required=True, location="json")
        parser.add_argument("repeat_new_password", type=str, required=True, location="json")
        args = parser.parse_args()

        if args["new_password"] != args["repeat_new_password"]:
            raise RepeatPasswordNotMatchError()

        try:
            AccountService.update_account_password(current_user, args["password"], args["new_password"])
        except ServiceCurrentPasswordIncorrectError:
            raise CurrentPasswordIncorrectError()

        return {"result": "success"}


class AccountIntegrateApi(Resource):
    integrate_fields = {
        "provider": fields.String,
        "created_at": TimestampField,
        "is_bound": fields.Boolean,
        "link": fields.String,
    }

    integrate_list_fields = {
        "data": fields.List(fields.Nested(integrate_fields)),
    }

    @setup_required
    @login_required
    @account_initialization_required
    @marshal_with(integrate_list_fields)
    def get(self):
        account = current_user

        account_integrates = db.session.query(AccountIntegrate).filter(AccountIntegrate.account_id == account.id).all()

        base_url = request.url_root.rstrip("/")
        oauth_base_path = "/console/api/oauth/login"
        providers = ["github", "google"]

        integrate_data = []
        for provider in providers:
            existing_integrate = next((ai for ai in account_integrates if ai.provider == provider), None)
            if existing_integrate:
                integrate_data.append(
                    {
                        "id": existing_integrate.id,
                        "provider": provider,
                        "created_at": existing_integrate.created_at,
                        "is_bound": True,
                        "link": None,
                    }
                )
            else:
                integrate_data.append(
                    {
                        "id": None,
                        "provider": provider,
                        "created_at": None,
                        "is_bound": False,
                        "link": f"{base_url}{oauth_base_path}/{provider}",
                    }
                )

        return {"data": integrate_data}


class AccountDeleteVerifyApi(Resource):
    @setup_required
    @login_required
    @account_initialization_required
    def get(self):
        account = current_user

<<<<<<< HEAD
        try:
            token, code = AccountService.generate_account_deletion_verification_code(account)
            AccountService.send_account_delete_verification_email(account, code)
        except Exception as e:
            return {"result": "fail", "error": str(e)}, 429
=======
        token, code = AccountService.generate_account_deletion_verification_code(account)
        AccountService.send_account_delete_verification_email(account, code)
>>>>>>> e6bf5e47

        return {"result": "success", "data": token}


class AccountDeleteApi(Resource):
    @setup_required
    @login_required
    @account_initialization_required
    def post(self):
        account = current_user

        parser = reqparse.RequestParser()
        parser.add_argument("token", type=str, required=True, location="json")
        parser.add_argument("code", type=str, required=True, location="json")
<<<<<<< HEAD
        parser.add_argument("reason", type=str, required=True, location="json")
        args = parser.parse_args()

        if not AccountService.verify_account_deletion_code(args["token"], args["code"]):
            raise ValueError("Invalid verification code.")

        AccountService.delete_account(account, args["reason"])
=======
        args = parser.parse_args()

        if not AccountService.verify_account_deletion_code(args["token"], args["code"]):
            raise InvalidAccountDeletionCodeError()

        AccountService.delete_account(account)
>>>>>>> e6bf5e47

        return {"result": "success"}


<<<<<<< HEAD
class AccountDeleleUpdateFeedbackApi(Resource):
=======
class AccountDeleteUpdateFeedbackApi(Resource):
>>>>>>> e6bf5e47
    @setup_required
    def post(self):
        account = current_user

        parser = reqparse.RequestParser()
        parser.add_argument("email", type=str, required=True, location="json")
        parser.add_argument("feedback", type=str, required=True, location="json")
        args = parser.parse_args()

        BillingService.update_account_deletion_feedback(args["email"], args["feedback"])

        return {"result": "success"}


# Register API resources
api.add_resource(AccountInitApi, "/account/init")
api.add_resource(AccountProfileApi, "/account/profile")
api.add_resource(AccountNameApi, "/account/name")
api.add_resource(AccountAvatarApi, "/account/avatar")
api.add_resource(AccountInterfaceLanguageApi, "/account/interface-language")
api.add_resource(AccountInterfaceThemeApi, "/account/interface-theme")
api.add_resource(AccountTimezoneApi, "/account/timezone")
api.add_resource(AccountPasswordApi, "/account/password")
api.add_resource(AccountIntegrateApi, "/account/integrates")
api.add_resource(AccountDeleteVerifyApi, "/account/delete/verify")
api.add_resource(AccountDeleteApi, "/account/delete")
<<<<<<< HEAD
api.add_resource(AccountDeleleUpdateFeedbackApi, "/account/delete/feedback")
=======
api.add_resource(AccountDeleteUpdateFeedbackApi, "/account/delete/feedback")
>>>>>>> e6bf5e47
# api.add_resource(AccountEmailApi, '/account/email')
# api.add_resource(AccountEmailVerifyApi, '/account/email-verify')<|MERGE_RESOLUTION|>--- conflicted
+++ resolved
@@ -251,16 +251,8 @@
     def get(self):
         account = current_user
 
-<<<<<<< HEAD
-        try:
-            token, code = AccountService.generate_account_deletion_verification_code(account)
-            AccountService.send_account_delete_verification_email(account, code)
-        except Exception as e:
-            return {"result": "fail", "error": str(e)}, 429
-=======
         token, code = AccountService.generate_account_deletion_verification_code(account)
         AccountService.send_account_delete_verification_email(account, code)
->>>>>>> e6bf5e47
 
         return {"result": "success", "data": token}
 
@@ -275,31 +267,17 @@
         parser = reqparse.RequestParser()
         parser.add_argument("token", type=str, required=True, location="json")
         parser.add_argument("code", type=str, required=True, location="json")
-<<<<<<< HEAD
-        parser.add_argument("reason", type=str, required=True, location="json")
-        args = parser.parse_args()
-
-        if not AccountService.verify_account_deletion_code(args["token"], args["code"]):
-            raise ValueError("Invalid verification code.")
-
-        AccountService.delete_account(account, args["reason"])
-=======
         args = parser.parse_args()
 
         if not AccountService.verify_account_deletion_code(args["token"], args["code"]):
             raise InvalidAccountDeletionCodeError()
 
         AccountService.delete_account(account)
->>>>>>> e6bf5e47
 
         return {"result": "success"}
 
 
-<<<<<<< HEAD
-class AccountDeleleUpdateFeedbackApi(Resource):
-=======
 class AccountDeleteUpdateFeedbackApi(Resource):
->>>>>>> e6bf5e47
     @setup_required
     def post(self):
         account = current_user
@@ -326,10 +304,6 @@
 api.add_resource(AccountIntegrateApi, "/account/integrates")
 api.add_resource(AccountDeleteVerifyApi, "/account/delete/verify")
 api.add_resource(AccountDeleteApi, "/account/delete")
-<<<<<<< HEAD
-api.add_resource(AccountDeleleUpdateFeedbackApi, "/account/delete/feedback")
-=======
 api.add_resource(AccountDeleteUpdateFeedbackApi, "/account/delete/feedback")
->>>>>>> e6bf5e47
 # api.add_resource(AccountEmailApi, '/account/email')
 # api.add_resource(AccountEmailVerifyApi, '/account/email-verify')