--- conflicted
+++ resolved
@@ -91,13 +91,10 @@
 
 # Marketplace configuration
 MARKETPLACE_API_URL=
-<<<<<<< HEAD
-=======
 # VESSL AI Credentials
 VESSL_AI_MODEL_NAME=
 VESSL_AI_API_KEY=
 VESSL_AI_ENDPOINT_URL=
 
->>>>>>> 5605ff98
 # Gitee AI Credentials
 GITEE_AI_API_KEY=