from os import getenv

import pytest

from core.app.entities.app_invoke_entities import InvokeFrom
from core.workflow.entities.node_entities import UserFrom
from core.workflow.entities.variable_pool import VariablePool
from core.workflow.nodes.code.code_node import CodeNode
from models.workflow import WorkflowNodeExecutionStatus
from tests.integration_tests.workflow.nodes.__mock.code_executor import setup_code_executor_mock

CODE_MAX_STRING_LENGTH = int(getenv("CODE_MAX_STRING_LENGTH", "10000"))


@pytest.mark.parametrize("setup_code_executor_mock", [["none"]], indirect=True)
def test_execute_code(setup_code_executor_mock):
    code = """
    def main(args1: int, args2: int) -> dict:
        return {
            "result": args1 + args2,
        }
    """
    # trim first 4 spaces at the beginning of each line
    code = "\n".join([line[4:] for line in code.split("\n")])
    node = CodeNode(
<<<<<<< HEAD
        id='test',
        tenant_id='1',
        app_id='1',
        workflow_id='1',
        user_id='1',
=======
        tenant_id="1",
        app_id="1",
        workflow_id="1",
        user_id="1",
>>>>>>> b035c02f
        user_from=UserFrom.ACCOUNT,
        invoke_from=InvokeFrom.WEB_APP,
        config={
            "id": "1",
            "data": {
                "outputs": {
                    "result": {
                        "type": "number",
                    },
                },
                "title": "123",
                "variables": [
                    {
                        "variable": "args1",
                        "value_selector": ["1", "123", "args1"],
                    },
                    {"variable": "args2", "value_selector": ["1", "123", "args2"]},
                ],
                "answer": "123",
                "code_language": "python3",
                "code": code,
            },
        },
    )

    # construct variable pool
    pool = VariablePool(system_variables={}, user_inputs={}, environment_variables=[])
    pool.add(["1", "123", "args1"], 1)
    pool.add(["1", "123", "args2"], 2)

    # execute node
    result = node.run(pool)
    assert result.status == WorkflowNodeExecutionStatus.SUCCEEDED
    assert result.outputs["result"] == 3
    assert result.error is None


@pytest.mark.parametrize("setup_code_executor_mock", [["none"]], indirect=True)
def test_execute_code_output_validator(setup_code_executor_mock):
    code = """
    def main(args1: int, args2: int) -> dict:
        return {
            "result": args1 + args2,
        }
    """
    # trim first 4 spaces at the beginning of each line
    code = "\n".join([line[4:] for line in code.split("\n")])
    node = CodeNode(
        tenant_id="1",
        app_id="1",
        workflow_id="1",
        user_id="1",
        user_from=UserFrom.ACCOUNT,
        invoke_from=InvokeFrom.WEB_APP,
        config={
            "id": "1",
            "data": {
                "outputs": {
                    "result": {
                        "type": "string",
                    },
                },
                "title": "123",
                "variables": [
                    {
                        "variable": "args1",
                        "value_selector": ["1", "123", "args1"],
                    },
                    {"variable": "args2", "value_selector": ["1", "123", "args2"]},
                ],
                "answer": "123",
                "code_language": "python3",
                "code": code,
            },
        },
    )

    # construct variable pool
    pool = VariablePool(system_variables={}, user_inputs={}, environment_variables=[])
    pool.add(["1", "123", "args1"], 1)
    pool.add(["1", "123", "args2"], 2)

    # execute node
    result = node.run(pool)

    assert result.status == WorkflowNodeExecutionStatus.FAILED
    assert result.error == "Output variable `result` must be a string"


def test_execute_code_output_validator_depth():
    code = """
    def main(args1: int, args2: int) -> dict:
        return {
            "result": {
                "result": args1 + args2,
            }
        }
    """
    # trim first 4 spaces at the beginning of each line
    code = "\n".join([line[4:] for line in code.split("\n")])
    node = CodeNode(
        tenant_id="1",
        app_id="1",
        workflow_id="1",
        user_id="1",
        user_from=UserFrom.ACCOUNT,
        invoke_from=InvokeFrom.WEB_APP,
        config={
            "id": "1",
            "data": {
                "outputs": {
                    "string_validator": {
                        "type": "string",
                    },
                    "number_validator": {
                        "type": "number",
                    },
                    "number_array_validator": {
                        "type": "array[number]",
                    },
                    "string_array_validator": {
                        "type": "array[string]",
                    },
                    "object_validator": {
                        "type": "object",
                        "children": {
                            "result": {
                                "type": "number",
                            },
                            "depth": {
                                "type": "object",
                                "children": {
                                    "depth": {
                                        "type": "object",
                                        "children": {
                                            "depth": {
                                                "type": "number",
                                            }
                                        },
                                    }
                                },
                            },
                        },
                    },
                },
                "title": "123",
                "variables": [
                    {
                        "variable": "args1",
                        "value_selector": ["1", "123", "args1"],
                    },
                    {"variable": "args2", "value_selector": ["1", "123", "args2"]},
                ],
                "answer": "123",
                "code_language": "python3",
                "code": code,
            },
        },
    )

    # construct result
    result = {
        "number_validator": 1,
        "string_validator": "1",
        "number_array_validator": [1, 2, 3, 3.333],
        "string_array_validator": ["1", "2", "3"],
        "object_validator": {"result": 1, "depth": {"depth": {"depth": 1}}},
    }

    # validate
    node._transform_result(result, node.node_data.outputs)

    # construct result
    result = {
        "number_validator": "1",
        "string_validator": 1,
        "number_array_validator": ["1", "2", "3", "3.333"],
        "string_array_validator": [1, 2, 3],
        "object_validator": {"result": "1", "depth": {"depth": {"depth": "1"}}},
    }

    # validate
    with pytest.raises(ValueError):
        node._transform_result(result, node.node_data.outputs)

    # construct result
    result = {
        "number_validator": 1,
        "string_validator": (CODE_MAX_STRING_LENGTH + 1) * "1",
        "number_array_validator": [1, 2, 3, 3.333],
        "string_array_validator": ["1", "2", "3"],
        "object_validator": {"result": 1, "depth": {"depth": {"depth": 1}}},
    }

    # validate
    with pytest.raises(ValueError):
        node._transform_result(result, node.node_data.outputs)

    # construct result
    result = {
        "number_validator": 1,
        "string_validator": "1",
        "number_array_validator": [1, 2, 3, 3.333] * 2000,
        "string_array_validator": ["1", "2", "3"],
        "object_validator": {"result": 1, "depth": {"depth": {"depth": 1}}},
    }

    # validate
    with pytest.raises(ValueError):
        node._transform_result(result, node.node_data.outputs)


def test_execute_code_output_object_list():
    code = """
    def main(args1: int, args2: int) -> dict:
        return {
            "result": {
                "result": args1 + args2,
            }
        }
    """
    # trim first 4 spaces at the beginning of each line
    code = "\n".join([line[4:] for line in code.split("\n")])
    node = CodeNode(
        tenant_id="1",
        app_id="1",
        workflow_id="1",
        user_id="1",
        invoke_from=InvokeFrom.WEB_APP,
        user_from=UserFrom.ACCOUNT,
        config={
            "id": "1",
            "data": {
                "outputs": {
                    "object_list": {
                        "type": "array[object]",
                    },
                },
                "title": "123",
                "variables": [
                    {
                        "variable": "args1",
                        "value_selector": ["1", "123", "args1"],
                    },
                    {"variable": "args2", "value_selector": ["1", "123", "args2"]},
                ],
                "answer": "123",
                "code_language": "python3",
                "code": code,
            },
        },
    )

    # construct result
    result = {
        "object_list": [
            {
                "result": 1,
            },
            {
                "result": 2,
            },
            {
                "result": [1, 2, 3],
            },
        ]
    }

    # validate
    node._transform_result(result, node.node_data.outputs)

    # construct result
    result = {
        "object_list": [
            {
                "result": 1,
            },
            {
                "result": 2,
            },
            {
                "result": [1, 2, 3],
            },
            1,
        ]
    }

    # validate
    with pytest.raises(ValueError):
        node._transform_result(result, node.node_data.outputs)<|MERGE_RESOLUTION|>--- conflicted
+++ resolved
@@ -23,18 +23,11 @@
     # trim first 4 spaces at the beginning of each line
     code = "\n".join([line[4:] for line in code.split("\n")])
     node = CodeNode(
-<<<<<<< HEAD
         id='test',
-        tenant_id='1',
-        app_id='1',
-        workflow_id='1',
-        user_id='1',
-=======
         tenant_id="1",
         app_id="1",
         workflow_id="1",
         user_id="1",
->>>>>>> b035c02f
         user_from=UserFrom.ACCOUNT,
         invoke_from=InvokeFrom.WEB_APP,
         config={
@@ -83,6 +76,7 @@
     # trim first 4 spaces at the beginning of each line
     code = "\n".join([line[4:] for line in code.split("\n")])
     node = CodeNode(
+        id='test',
         tenant_id="1",
         app_id="1",
         workflow_id="1",
